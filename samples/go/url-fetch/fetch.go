--- conflicted
+++ resolved
@@ -29,52 +29,35 @@
 
 func main() {
 	comment := flag.String("comment", "", "comment to add to commit's meta data")
+	stdin := flag.Bool("stdin", false, "read blob from stdin")
 
 	spec.RegisterDatabaseFlags(flag.CommandLine)
 
 	flag.Usage = func() {
-<<<<<<< HEAD
-		fmt.Fprintf(os.Stderr, "Fetches a URL (or file) into a noms blob\n\n")
-		fmt.Fprintf(os.Stderr, "Usage: %s <dataset> [url-or-local-path?]\n", os.Args[0])
-		fmt.Fprintf(os.Stderr, "Leave url-or-local-path empty to read from stdin.\n")
-=======
-		fmt.Fprintf(os.Stderr, "Fetches a URL (or file) into a noms blob\n\nUsage: %s <url-or-local-path> <dataset>:\n", os.Args[0])
->>>>>>> 3f8ac34d
+		fmt.Fprintf(os.Stderr, "Fetches a URL, file, or stdin into a noms blob\n\nUsage: %s [--stdin?] [url-or-local-path?] [dataset]\n", os.Args[0])
 		flag.PrintDefaults()
 	}
 	flag.Parse(true)
 
-	if flag.NArg() != 1 && flag.NArg() != 2 {
+	if !(*stdin && flag.NArg() == 1) && flag.NArg() != 2 {
 		flag.Usage()
 		os.Exit(-1)
 	}
 
-<<<<<<< HEAD
 	start = time.Now()
 
-	ds, err := spec.GetDataset(flag.Arg(0))
+	ds, err := spec.GetDataset(flag.Arg(flag.NArg() - 1))
 	d.CheckErrorNoUsage(err)
 	defer ds.Database().Close()
 
 	var r io.Reader
 	var contentLength int64
 	var sourceType, sourceVal string
-=======
-	ds, err := spec.GetDataset(flag.Arg(1))
-	d.CheckErrorNoUsage(err)
-	defer ds.Database().Close()
 
-	url := flag.Arg(0)
-	fileOrUrl := "file"
-	start = time.Now()
-
-	var pr io.Reader
->>>>>>> 3f8ac34d
-
-	if flag.NArg() == 1 {
+	if *stdin {
 		r = os.Stdin
 		contentLength = -1
-	} else if url := flag.Arg(1); strings.HasPrefix(url, "http") {
+	} else if url := flag.Arg(0); strings.HasPrefix(url, "http") {
 		resp, err := http.Get(url)
 		if err != nil {
 			fmt.Fprintf(os.Stderr, "Could not fetch url %s, error: %s\n", url, err)
@@ -125,17 +108,11 @@
 
 func metaInfoForCommit(sourceType, sourceVal, comment string) types.Struct {
 	date := time.Now().UTC().Format("2006-01-02T15:04:05-0700")
-<<<<<<< HEAD
 	metaValues := map[string]types.Value{
 		"date": types.String(date),
 	}
 	if sourceType != "" {
 		metaValues[sourceType] = types.String(sourceVal)
-=======
-	metaValues := types.StructData{
-		"date":    types.String(date),
-		fileOrUrl: types.String(source),
->>>>>>> 3f8ac34d
 	}
 	if comment != "" {
 		metaValues["comment"] = types.String(comment)
