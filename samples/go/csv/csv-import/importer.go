// Copyright 2016 The Noms Authors. All rights reserved.
// Licensed under the Apache License, version 2.0:
// http://www.apache.org/licenses/LICENSE-2.0

package main

import (
	"flag"
	"fmt"
	"io"
	"os"
	"regexp"
	"strconv"
	"strings"
	"time"

	"github.com/attic-labs/noms/go/d"
	"github.com/attic-labs/noms/go/spec"
	"github.com/attic-labs/noms/go/types"
	"github.com/attic-labs/noms/go/util/profile"
	"github.com/attic-labs/noms/go/util/progressreader"
	"github.com/attic-labs/noms/go/util/status"
	"github.com/attic-labs/noms/samples/go/csv"

	humanize "github.com/dustin/go-humanize"
)

const (
	destList = iota
	destMap  = iota
)

func main() {
	var (
		// Actually the delimiter uses runes, which can be multiple characters long.
		// https://blog.golang.org/strings
		delimiter       = flag.String("delimiter", ",", "field delimiter for csv file, must be exactly one character long.")
		header          = flag.String("header", "", "header row. If empty, we'll use the first row of the file")
		name            = flag.String("name", "Row", "struct name. The user-visible name to give to the struct type that will hold each row of data.")
		columnTypes     = flag.String("column-types", "", "a comma-separated list of types representing the desired type of each column. if absent all types default to be String")
		noProgress      = flag.Bool("no-progress", false, "prevents progress from being output if true")
		destType        = flag.String("dest-type", "list", "the destination type to import to. can be 'list' or 'map:<pk>', where <pk> is the index position (0-based) of the column that is a the unique identifier for the column")
		destTypePattern = regexp.MustCompile("^(list|map):(\\d+)$")
	)

<<<<<<< HEAD
	spec.RegisterDatabaseFlags(flag.CommandLine)
	cpuCount := runtime.NumCPU()
	runtime.GOMAXPROCS(cpuCount)
=======
	spec.RegisterDatabaseFlags()
>>>>>>> 05d0b097

	flag.Usage = func() {
		fmt.Fprintf(os.Stderr, "Usage: csv-import [options] <dataset> <csvfile>\n\n")
		flag.PrintDefaults()
	}

	flag.Parse()

	if flag.NArg() != 2 {
		err := fmt.Errorf("Expected exactly two parameters (dataset and path) after flags, but you have %d. Maybe you put a flag after the path?", flag.NArg())
		d.CheckError(err)
	}

	path := flag.Arg(1)

	defer profile.MaybeStartProfile().Stop()

	res, err := os.Open(path)
	d.PanicIfError(err)
	defer res.Close()

	comma, err := csv.StringToRune(*delimiter)
	if err != nil {
		d.CheckError(err)
		return
	}

	var dest int
	var pk int
	if *destType == "list" {
		dest = destList
	} else if match := destTypePattern.FindStringSubmatch(*destType); match != nil {
		dest = destMap
		pk, err = strconv.Atoi(match[2])
		d.Chk.NoError(err)
	} else {
		fmt.Println("Invalid dest-type: ", *destType)
		return
	}

	fi, err := res.Stat()
	d.Chk.NoError(err)

	var r io.Reader = res
	if !*noProgress {
		r = progressreader.New(r, getStatusPrinter(uint64(fi.Size())))
	}
	cr := csv.NewCSVReader(r, comma)

	var headers []string
	if *header == "" {
		headers, err = cr.Read()
		d.PanicIfError(err)
	} else {
		headers = strings.Split(*header, string(comma))
	}

	ds, err := spec.GetDataset(flag.Arg(0))
	d.CheckError(err)
	defer ds.Database().Close()

	kinds := []types.NomsKind{}
	if *columnTypes != "" {
		kinds = csv.StringsToKinds(strings.Split(*columnTypes, ","))
	}

	var value types.Value
	if dest == destList {
		value, _ = csv.ReadToList(cr, *name, headers, kinds, ds.Database())
	} else {
		value = csv.ReadToMap(cr, headers, pk, kinds, ds.Database())
	}
	_, err = ds.Commit(value)
	if !*noProgress {
		status.Clear()
	}
	d.PanicIfError(err)
}

func getStatusPrinter(expected uint64) progressreader.Callback {
	startTime := time.Now()
	return func(seen uint64) {
		percent := float64(seen) / float64(expected) * 100
		elapsed := time.Now().Sub(startTime)
		rate := float64(seen) / elapsed.Seconds()

		status.Printf("%.2f%% of %s (%s/s)...",
			percent,
			humanize.Bytes(expected),
			humanize.Bytes(uint64(rate)))
	}
}<|MERGE_RESOLUTION|>--- conflicted
+++ resolved
@@ -43,13 +43,7 @@
 		destTypePattern = regexp.MustCompile("^(list|map):(\\d+)$")
 	)
 
-<<<<<<< HEAD
 	spec.RegisterDatabaseFlags(flag.CommandLine)
-	cpuCount := runtime.NumCPU()
-	runtime.GOMAXPROCS(cpuCount)
-=======
-	spec.RegisterDatabaseFlags()
->>>>>>> 05d0b097
 
 	flag.Usage = func() {
 		fmt.Fprintf(os.Stderr, "Usage: csv-import [options] <dataset> <csvfile>\n\n")
