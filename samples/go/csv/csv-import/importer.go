--- conflicted
+++ resolved
@@ -133,18 +133,13 @@
 		return
 	}
 
-<<<<<<< HEAD
-	cr := csv.NewCSVReader(r, comma)
+	cr := csv.NewCSVReader(r, delim)
 	err = csv.SkipRecords(cr, *skipRecords)
 
 	if err == io.EOF {
 		err = fmt.Errorf("skip-records skipped past EOF")
 	}
 	d.CheckErrorNoUsage(err)
-=======
-	cr := csv.NewCSVReader(r, delim)
-	csv.SkipRecords(cr, *skipRecords)
->>>>>>> b1c0aeb9
 
 	var headers []string
 	if *header == "" {
