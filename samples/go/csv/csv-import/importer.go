--- conflicted
+++ resolved
@@ -172,7 +172,6 @@
 		}
 	}
 
-<<<<<<< HEAD
 	if *performCommit {
 		meta, err := spec.CreateCommitMetaStruct(ds.Database(), "", "", additionalMetaInfo(filePath, *path), nil)
 		d.CheckErrorNoUsage(err)
@@ -187,12 +186,6 @@
 			status.Clear()
 		}
 		fmt.Fprintf(os.Stdout, "#%s\n", ref.TargetHash().String())
-=======
-	mi := metaInfoForCommit(date, filePath, *path, *comment)
-	_, err = ds.Commit(value, dataset.CommitOptions{Meta: mi})
-	if !*noProgress {
-		status.Clear()
->>>>>>> 450bea4b
 	}
 }
 
