--- conflicted
+++ resolved
@@ -256,26 +256,17 @@
 	s.Equal(types.Number(8), st.Get("y"))
 }
 
-<<<<<<< HEAD
 func (s *testSuite) TestCSVImporterWithInvalidExternalHeader() {
-=======
-func (s *testSuite) TestCSVImporterWithExternalHeaderAndCustomDelimiter() {
->>>>>>> ef11062c
-	input, err := ioutil.TempFile(s.TempDir, "")
-	d.Chk.NoError(err)
-	defer input.Close()
-	defer os.Remove(input.Name())
-
-<<<<<<< HEAD
-	_, err = input.WriteString("7,8\n")
-=======
+	input, err := ioutil.TempFile(s.TempDir, "")
+	d.Chk.NoError(err)
+	defer input.Close()
+	defer os.Remove(input.Name())
+
 	_, err = input.WriteString("7#8\n")
->>>>>>> ef11062c
-	d.Chk.NoError(err)
-
-	setName := "csv"
-	dataspec := spec.CreateValueSpecString("ldb", s.LdbDir, setName)
-<<<<<<< HEAD
+	d.Chk.NoError(err)
+
+	setName := "csv"
+	dataspec := spec.CreateValueSpecString("ldb", s.LdbDir, setName)
 	stdout, stderr, exitErr := s.Run(main, []string{"--no-progress", "--column-types", "String,Number", "--header", "x,x", input.Name(), dataspec})
 	s.Equal("", stdout)
 	s.Equal("error: Invalid headers specified, headers must be unique\n", stderr)
@@ -298,23 +289,6 @@
 	s.Equal("error: Invalid column-types specified, column types do not correspond to number of headers\n", stderr)
 	s.Equal(clienttest.ExitError{-1}, exitErr)
 
-=======
-	stdout, stderr := s.MustRun(main, []string{"--no-progress", "--delimiter", "#", "--column-types", "String,Number", "--header", "x,y", input.Name(), dataspec})
-	s.Equal("", stdout)
-	s.Equal("", stderr)
-
-	cs := chunks.NewLevelDBStore(s.LdbDir, "", 1, false)
-	ds := dataset.NewDataset(datas.NewDatabase(cs), setName)
-	defer ds.Database().Close()
-	defer os.RemoveAll(s.LdbDir)
-
-	l := ds.HeadValue().(types.List)
-	s.Equal(uint64(1), l.Len())
-	v := l.Get(0)
-	st := v.(types.Struct)
-	s.Equal(types.String("7"), st.Get("x"))
-	s.Equal(types.Number(8), st.Get("y"))
->>>>>>> ef11062c
 }
 
 func (s *testSuite) TestCSVImportSkipRecords() {
