// Copyright 2016 The Noms Authors. All rights reserved.
// Licensed under the Apache License, version 2.0:
// http://www.apache.org/licenses/LICENSE-2.0

package main

import (
	"errors"
	"flag"
	"fmt"
	"os"

	"github.com/attic-labs/noms/go/d"
	"github.com/attic-labs/noms/go/spec"
	"github.com/attic-labs/noms/go/util/profile"
	"github.com/attic-labs/noms/samples/go/csv"
)

var (
	// Actually the delimiter uses runes, which can be multiple characters long.
	// https://blog.golang.org/strings
	delimiter = flag.String("delimiter", ",", "field delimiter for csv file, must be exactly one character long.")
)

func main() {
<<<<<<< HEAD
	spec.RegisterDatabaseFlags(flag.CommandLine)
	cpuCount := runtime.NumCPU()
	runtime.GOMAXPROCS(cpuCount)
=======
	spec.RegisterDatabaseFlags()
>>>>>>> 05d0b097

	flag.Usage = func() {
		fmt.Fprintln(os.Stderr, "Usage: csv-export [options] dataset > filename")
		flag.PrintDefaults()
	}

	flag.Parse()

	if flag.NArg() != 1 {
		d.CheckError(errors.New("expected dataset arg"))
	}

	ds, err := spec.GetDataset(flag.Arg(0))
	d.CheckError(err)

	defer ds.Database().Close()

	comma, err := csv.StringToRune(*delimiter)
	d.CheckError(err)

	err = d.Try(func() {
		defer profile.MaybeStartProfile().Stop()

		nomsList, structDesc := csv.ValueToListAndElemDesc(ds.HeadValue(), ds.Database())
		csv.Write(nomsList, structDesc, comma, os.Stdout)
	})
	if err != nil {
		fmt.Println("Failed to export dataset as CSV:")
		fmt.Println(err)
	}
}<|MERGE_RESOLUTION|>--- conflicted
+++ resolved
@@ -23,13 +23,7 @@
 )
 
 func main() {
-<<<<<<< HEAD
 	spec.RegisterDatabaseFlags(flag.CommandLine)
-	cpuCount := runtime.NumCPU()
-	runtime.GOMAXPROCS(cpuCount)
-=======
-	spec.RegisterDatabaseFlags()
->>>>>>> 05d0b097
 
 	flag.Usage = func() {
 		fmt.Fprintln(os.Stderr, "Usage: csv-export [options] dataset > filename")
