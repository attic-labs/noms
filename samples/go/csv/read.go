--- conflicted
+++ resolved
@@ -48,34 +48,10 @@
 
 //EscapeStructFieldFromCSV removes special characters and replaces spaces with camelCasing (camel case turns to camelCase)
 func EscapeStructFieldFromCSV(input string) string {
-<<<<<<< HEAD
-
-	encode := func(s1 string, p *regexp.Regexp) string {
-		if p.MatchString(s1) {
-			return s1
-		}
-		return ""
-	}
-
-	splitFields := strings.Fields(input)
-	output := types.EscapeFields(splitFields[0], encode)
-
-	if len(splitFields) > 1 {
-		output = strings.ToLower(output)
-	}
-
-	for _, field := range splitFields[1:] {
-		output += strings.Title(strings.ToLower(types.EscapeFields(field, encode)))
-	}
-
-	d.PanicIfTrue(!types.IsValidStructFieldName(output), `"Invalid field name: %s after escaping to %s"`, input, output)
-	return output
-=======
 	if types.IsValidStructFieldName(input) {
 		return input
 	}
 	return types.CamelCaseFieldName(input)
->>>>>>> f5ce7e05
 }
 
 // MakeStructTypeFromHeaders creates a struct type from the headers using |kinds| as the type of each field. If |kinds| is empty, default to strings.
