// Copyright 2016 Attic Labs, Inc. All rights reserved.
// Licensed under the Apache License, version 2.0:
// http://www.apache.org/licenses/LICENSE-2.0

package clienttest

import (
	"io/ioutil"
	"os"
	"path"

	"github.com/attic-labs/noms/go/d"
	"github.com/attic-labs/testify/suite"
	flag "github.com/juju/gnuflag"
)

type ClientTestSuite struct {
	suite.Suite
	TempDir    string
	LdbDir     string
	ExitStatus int
	out        *os.File
	err        *os.File
}

type ExitError struct {
	Code int
}

func (suite *ClientTestSuite) SetupSuite() {
	dir, err := ioutil.TempDir(os.TempDir(), "nomstest")
	d.Chk.NoError(err)
	stdOutput, err := ioutil.TempFile(dir, "out")
	d.Chk.NoError(err)
	errOutput, err := ioutil.TempFile(dir, "err")
	d.Chk.NoError(err)

	suite.TempDir = dir
	suite.LdbDir = path.Join(dir, "ldb")
	suite.out = stdOutput
	suite.err = errOutput
	d.UtilExiter = suite
}

func (suite *ClientTestSuite) TearDownSuite() {
	suite.out.Close()
	suite.err.Close()
	defer d.Chk.NoError(os.RemoveAll(suite.TempDir))
}

<<<<<<< HEAD
func (suite *ClientTestSuite) Run(m func(), args []string) (stdout string, stderr string) {
	var err interface{}
	if stdout, stderr, err = suite.RunSafe(m, args); err != nil {
=======
// MustRun is a wrapper around Run that will panic on Exit or Panic
func (suite *ClientTestSuite) MustRun(m func(), args []string) (stdout string, stderr string) {
	var err interface{}
	if stdout, stderr, err = suite.Run(m, args); err != nil {
>>>>>>> 9c5c4efd
		panic(err)
	}
	return
}

<<<<<<< HEAD
func (suite *ClientTestSuite) RunSafe(m func(), args []string) (stdout string, stderr string, mainErr interface{}) {
=======
// Run will execute a function passing to it commandline args, and captures stdout,stderr.
// If m()  panics the panic is caught, and returned with recoveredError
// If m() calls os.Exit() m() will panic and return ExitError with recoveredError
func (suite *ClientTestSuite) Run(m func(), args []string) (stdout string, stderr string, recoveredErr interface{}) {
>>>>>>> 9c5c4efd
	origArgs := os.Args
	origOut := os.Stdout
	origErr := os.Stderr

	os.Args = append([]string{"cmd"}, args...)
	os.Stdout = suite.out
	os.Stderr = suite.err

	defer func() {
<<<<<<< HEAD
		mainErr = recover()
=======
		recoveredErr = recover()
>>>>>>> 9c5c4efd
		_, err := suite.out.Seek(0, 0)
		d.Chk.NoError(err)
		capturedOut, err := ioutil.ReadAll(os.Stdout)
		d.Chk.NoError(err)

		_, err = suite.out.Seek(0, 0)
		d.Chk.NoError(err)
		err = suite.out.Truncate(0)
		d.Chk.NoError(err)

		_, err = suite.err.Seek(0, 0)
		d.Chk.NoError(err)
		capturedErr, err := ioutil.ReadAll(os.Stderr)
		d.Chk.NoError(err)

		_, err = suite.err.Seek(0, 0)
		d.Chk.NoError(err)
		err = suite.err.Truncate(0)
		d.Chk.NoError(err)
		os.Args = origArgs
		os.Stdout = origOut
		os.Stderr = origErr
		stdout, stderr = string(capturedOut), string(capturedErr)
	}()

	suite.ExitStatus = 0
	flag.CommandLine = flag.NewFlagSet(os.Args[0], flag.ExitOnError)
	m()
	return
}

// Mock os.Exit() implementation for use during testing.
func (suite *ClientTestSuite) Exit(status int) {
	panic(ExitError{status})
}<|MERGE_RESOLUTION|>--- conflicted
+++ resolved
@@ -48,29 +48,19 @@
 	defer d.Chk.NoError(os.RemoveAll(suite.TempDir))
 }
 
-<<<<<<< HEAD
-func (suite *ClientTestSuite) Run(m func(), args []string) (stdout string, stderr string) {
-	var err interface{}
-	if stdout, stderr, err = suite.RunSafe(m, args); err != nil {
-=======
 // MustRun is a wrapper around Run that will panic on Exit or Panic
 func (suite *ClientTestSuite) MustRun(m func(), args []string) (stdout string, stderr string) {
 	var err interface{}
 	if stdout, stderr, err = suite.Run(m, args); err != nil {
->>>>>>> 9c5c4efd
 		panic(err)
 	}
 	return
 }
 
-<<<<<<< HEAD
-func (suite *ClientTestSuite) RunSafe(m func(), args []string) (stdout string, stderr string, mainErr interface{}) {
-=======
 // Run will execute a function passing to it commandline args, and captures stdout,stderr.
 // If m()  panics the panic is caught, and returned with recoveredError
 // If m() calls os.Exit() m() will panic and return ExitError with recoveredError
 func (suite *ClientTestSuite) Run(m func(), args []string) (stdout string, stderr string, recoveredErr interface{}) {
->>>>>>> 9c5c4efd
 	origArgs := os.Args
 	origOut := os.Stdout
 	origErr := os.Stderr
@@ -80,11 +70,7 @@
 	os.Stderr = suite.err
 
 	defer func() {
-<<<<<<< HEAD
-		mainErr = recover()
-=======
 		recoveredErr = recover()
->>>>>>> 9c5c4efd
 		_, err := suite.out.Seek(0, 0)
 		d.Chk.NoError(err)
 		capturedOut, err := ioutil.ReadAll(os.Stdout)
