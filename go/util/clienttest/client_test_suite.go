// Copyright 2016 Attic Labs, Inc. All rights reserved.
// Licensed under the Apache License, version 2.0:
// http://www.apache.org/licenses/LICENSE-2.0

package clienttest

import (
	"io/ioutil"
	"os"
	"path"

	"github.com/attic-labs/noms/go/d"
	"github.com/attic-labs/testify/suite"
	flag "github.com/juju/gnuflag"
)

type ClientTestSuite struct {
	suite.Suite
	TempDir    string
	LdbDir     string
	ExitStatus int
	out        *os.File
	err        *os.File
}

func (suite *ClientTestSuite) SetupSuite() {
	dir, err := ioutil.TempDir(os.TempDir(), "nomstest")
	d.Chk.NoError(err)
	stdOutput, err := ioutil.TempFile(dir, "out")
	d.Chk.NoError(err)
	errOutput, err := ioutil.TempFile(dir, "err")
	d.Chk.NoError(err)

	suite.TempDir = dir
	suite.LdbDir = path.Join(dir, "ldb")
	suite.out = stdOutput
	suite.err = errOutput
}

func (suite *ClientTestSuite) TearDownSuite() {
	suite.out.Close()
	suite.err.Close()
	defer d.Chk.NoError(os.RemoveAll(suite.TempDir))
}

func (suite *ClientTestSuite) Run(m func(), args []string) (stdout string, stderr string) {
	var err interface{}
	if stdout, stderr, err = suite.RunSafe(m, args); err != nil {
		panic(err)
	}
	return
}

func (suite *ClientTestSuite) RunSafe(m func(), args []string) (stdout string, stderr string, mainErr interface{}) {
	origArgs := os.Args
	origOut := os.Stdout
	origErr := os.Stderr

	os.Args = append([]string{"cmd"}, args...)
	os.Stdout = suite.out
	os.Stderr = suite.err

	defer func() {
		mainErr = recover()
		_, err := suite.out.Seek(0, 0)
		d.Chk.NoError(err)
		capturedOut, err := ioutil.ReadAll(os.Stdout)
		d.Chk.NoError(err)

		_, err = suite.out.Seek(0, 0)
		d.Chk.NoError(err)
		err = suite.out.Truncate(0)
		d.Chk.NoError(err)

		_, err = suite.err.Seek(0, 0)
		d.Chk.NoError(err)
		capturedErr, err := ioutil.ReadAll(os.Stderr)
		d.Chk.NoError(err)

		_, err = suite.err.Seek(0, 0)
		d.Chk.NoError(err)
		err = suite.err.Truncate(0)
		d.Chk.NoError(err)
		os.Args = origArgs
		os.Stdout = origOut
		os.Stderr = origErr
		stdout, stderr = string(capturedOut), string(capturedErr)
	}()

	suite.ExitStatus = 0
	flag.CommandLine = flag.NewFlagSet(os.Args[0], flag.ExitOnError)
	m()
<<<<<<< HEAD
	return
=======

	_, err := suite.out.Seek(0, 0)
	d.Chk.NoError(err)
	capturedOut, err := ioutil.ReadAll(os.Stdout)
	d.Chk.NoError(err)

	_, err = suite.out.Seek(0, 0)
	d.Chk.NoError(err)
	err = suite.out.Truncate(0)
	d.Chk.NoError(err)

	_, err = suite.err.Seek(0, 0)
	d.Chk.NoError(err)
	capturedErr, err := ioutil.ReadAll(os.Stderr)
	d.Chk.NoError(err)

	_, err = suite.err.Seek(0, 0)
	d.Chk.NoError(err)
	err = suite.err.Truncate(0)
	d.Chk.NoError(err)

	return string(capturedOut), string(capturedErr)
}

// Mock os.Exit() implementation for use during testing.
func (suite *ClientTestSuite) Exit(status int) {
	suite.ExitStatus = status
>>>>>>> f5ce7e05
}<|MERGE_RESOLUTION|>--- conflicted
+++ resolved
@@ -90,35 +90,10 @@
 	suite.ExitStatus = 0
 	flag.CommandLine = flag.NewFlagSet(os.Args[0], flag.ExitOnError)
 	m()
-<<<<<<< HEAD
 	return
-=======
-
-	_, err := suite.out.Seek(0, 0)
-	d.Chk.NoError(err)
-	capturedOut, err := ioutil.ReadAll(os.Stdout)
-	d.Chk.NoError(err)
-
-	_, err = suite.out.Seek(0, 0)
-	d.Chk.NoError(err)
-	err = suite.out.Truncate(0)
-	d.Chk.NoError(err)
-
-	_, err = suite.err.Seek(0, 0)
-	d.Chk.NoError(err)
-	capturedErr, err := ioutil.ReadAll(os.Stderr)
-	d.Chk.NoError(err)
-
-	_, err = suite.err.Seek(0, 0)
-	d.Chk.NoError(err)
-	err = suite.err.Truncate(0)
-	d.Chk.NoError(err)
-
-	return string(capturedOut), string(capturedErr)
 }
 
 // Mock os.Exit() implementation for use during testing.
 func (suite *ClientTestSuite) Exit(status int) {
 	suite.ExitStatus = status
->>>>>>> f5ce7e05
 }