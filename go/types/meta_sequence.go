--- conflicted
+++ resolved
@@ -126,16 +126,9 @@
 	return ms.vr
 }
 
-<<<<<<< HEAD
 func (ms metaSequenceObject) WalkRefs(cb RefCallback) {
 	for _, tuple := range ms.tuples {
 		cb(tuple.ref)
-=======
-func (ms metaSequence) Chunks() []Ref {
-	chunks := make([]Ref, len(ms.tuples))
-	for i, tuple := range ms.tuples {
-		chunks[i] = tuple.ref
->>>>>>> bc40db4f
 	}
 }
 
