--- conflicted
+++ resolved
@@ -50,7 +50,6 @@
 	return ml.data[idx]
 }
 
-<<<<<<< HEAD
 func (ml mapLeafSequence) seqLen() int {
 	return len(ml.data)
 }
@@ -64,9 +63,6 @@
 }
 
 func (ml mapLeafSequence) WalkRefs(cb RefCallback) {
-=======
-func (ml mapLeafSequence) Chunks() (chunks []Ref) {
->>>>>>> bc40db4f
 	for _, entry := range ml.data {
 		entry.key.WalkRefs(cb)
 		entry.value.WalkRefs(cb)
