--- conflicted
+++ resolved
@@ -20,18 +20,6 @@
 
 type StructData map[string]Value
 
-<<<<<<< HEAD
-type StructValueField struct {
-	Name  string
-	Value Value
-}
-
-type structValueFields []StructValueField
-
-func (fs structValueFields) Len() int           { return len(fs) }
-func (fs structValueFields) Swap(i, j int)      { fs[i], fs[j] = fs[j], fs[i] }
-func (fs structValueFields) Less(i, j int) bool { return fs[i].Name < fs[j].Name }
-=======
 type Struct struct {
 	name       string
 	fieldNames []string
@@ -43,7 +31,6 @@
 	verifyStructName(s.name)
 
 	d.PanicIfFalse(len(s.fieldNames) == len(s.values))
->>>>>>> 6a9540ca
 
 	if len(s.fieldNames) == 0 {
 		return s
@@ -66,13 +53,8 @@
 	values := make([]Value, len(data))
 
 	i := 0
-<<<<<<< HEAD
-	for name, value := range data {
-		valueFields[i] = StructValueField{name, value}
-=======
 	for name, _ := range data {
 		fieldNames[i] = name
->>>>>>> 6a9540ca
 		i++
 	}
 
@@ -84,13 +66,6 @@
 	return validateStruct(newStruct(name, fieldNames, values))
 }
 
-<<<<<<< HEAD
-=======
-func NewStructWithFields(name string, fieldNames []string, values []Value) Struct {
-	return validateStruct(newStruct(name, fieldNames, values))
-}
-
->>>>>>> 6a9540ca
 func (s Struct) hashPointer() *hash.Hash {
 	return s.h
 }
@@ -113,24 +88,14 @@
 }
 
 func (s Struct) WalkValues(cb ValueCallback) {
-<<<<<<< HEAD
-	for _, f := range s.fields {
-		cb(f.Value)
-=======
 	for _, v := range s.values {
 		cb(v)
->>>>>>> 6a9540ca
 	}
 }
 
 func (s Struct) WalkRefs(cb RefCallback) {
-<<<<<<< HEAD
-	for _, f := range s.fields {
-		f.Value.WalkRefs(cb)
-=======
 	for _, v := range s.values {
 		v.WalkRefs(cb)
->>>>>>> 6a9540ca
 	}
 }
 
@@ -138,15 +103,9 @@
 	typeFields := make(structTypeFields, len(s.fieldNames))
 	for i := 0; i < len(s.fieldNames); i++ {
 		typeFields[i] = StructField{
-<<<<<<< HEAD
-			Name:     valueField.Name,
-			Optional: false,
-			Type:     valueField.Value.typeOf(),
-=======
 			Name:     s.fieldNames[i],
 			Optional: false,
 			Type:     s.values[i].typeOf(),
->>>>>>> 6a9540ca
 		}
 	}
 	return makeStructTypeQuickly(s.name, typeFields, checkKindNoValidate)
@@ -165,13 +124,8 @@
 // IterFields iterates over the fields, calling cb for every field in the
 // struct.
 func (s Struct) IterFields(cb func(name string, value Value)) {
-<<<<<<< HEAD
-	for _, f := range s.fields {
-		cb(f.Name, f.Value)
-=======
 	for i := 0; i < len(s.fieldNames); i++ {
 		cb(s.fieldNames[i], s.values[i])
->>>>>>> 6a9540ca
 	}
 }
 
@@ -186,28 +140,17 @@
 	if i == -1 {
 		return nil, false
 	}
-<<<<<<< HEAD
-	return s.fields[i].Value, true
-}
-
-func (s Struct) searchField(name string) int {
-	return sort.Search(len(s.fields), func(i int) bool { return s.fields[i].Name >= name })
-=======
+
 	return s.values[i], true
 }
 
 func (s Struct) searchField(name string) int {
 	return sort.Search(len(s.fieldNames), func(i int) bool { return s.fieldNames[i] >= name })
->>>>>>> 6a9540ca
 }
 
 func (s Struct) findField(name string) int {
 	i := s.searchField(name)
-<<<<<<< HEAD
-	if i == len(s.fields) || s.fields[i].Name != name {
-=======
 	if i == len(s.fieldNames) || s.fieldNames[i] != name {
->>>>>>> 6a9540ca
 		return -1
 	}
 	return i
@@ -220,11 +163,7 @@
 	if i == -1 {
 		d.Chk.Fail(fmt.Sprintf(`Struct has no field "%s"`, n))
 	}
-<<<<<<< HEAD
-	return s.fields[i].Value
-=======
 	return s.values[i]
->>>>>>> 6a9540ca
 }
 
 // Set returns a new struct where the field name has been set to value. If name is not an
@@ -233,20 +172,6 @@
 func (s Struct) Set(n string, v Value) Struct {
 	i := s.searchField(n)
 
-<<<<<<< HEAD
-	if i != len(s.fields) && s.fields[i].Name == n {
-		// Found
-		valueFields = make(structValueFields, len(s.fields))
-		copy(valueFields, s.fields)
-		valueFields[i].Value = v
-	} else {
-		// Not found.
-		valueFields = make(structValueFields, len(s.fields)+1)
-		copy(valueFields[:i], s.fields[:i])
-		copy(valueFields[i+1:], s.fields[i:])
-
-		valueFields[i] = StructValueField{n, v}
-=======
 	if i != len(s.fieldNames) && s.fieldNames[i] == n {
 		// Found
 		values := make([]Value, len(s.fieldNames))
@@ -255,7 +180,6 @@
 
 		// No need to validate
 		return newStruct(s.name, s.fieldNames, values)
->>>>>>> 6a9540ca
 	}
 
 	fieldNames := make([]string, len(s.fieldNames)+1)
@@ -302,22 +226,12 @@
 	}
 	fn1, fn2 := s.fieldNames, last.fieldNames
 	i1, i2 := 0, 0
-<<<<<<< HEAD
-	for i1 < len(fs1) && i2 < len(fs2) {
-		f1, f2 := fs1[i1], fs2[i2]
-		fn1, fn2 := f1.Name, f2.Name
-
-		var change ValueChanged
-		if fn1 == fn2 {
-			if !s.fields[i1].Value.Equals(last.fields[i2].Value) {
-=======
 	for i1 < len(fn1) && i2 < len(fn2) {
 		fn1, fn2 := fn1[i1], fn2[i2]
 
 		var change ValueChanged
 		if fn1 == fn2 {
 			if !s.values[i1].Equals(last.values[i2]) {
->>>>>>> 6a9540ca
 				change = ValueChanged{ChangeType: DiffChangeModified, V: String(fn1)}
 			}
 			i1++
@@ -335,24 +249,14 @@
 		}
 	}
 
-<<<<<<< HEAD
-	for ; i1 < len(fs1); i1++ {
-		if !sendChange(changes, closeChan, ValueChanged{ChangeType: DiffChangeAdded, V: String(fs1[i1].Name)}) {
-=======
 	for ; i1 < len(fn1); i1++ {
 		if !sendChange(changes, closeChan, ValueChanged{ChangeType: DiffChangeAdded, V: String(fn1[i1])}) {
->>>>>>> 6a9540ca
 			return
 		}
 	}
 
-<<<<<<< HEAD
-	for ; i2 < len(fs2); i2++ {
-		if !sendChange(changes, closeChan, ValueChanged{ChangeType: DiffChangeRemoved, V: String(fs2[i2].Name)}) {
-=======
 	for ; i2 < len(fn2); i2++ {
 		if !sendChange(changes, closeChan, ValueChanged{ChangeType: DiffChangeRemoved, V: String(fn2[i2])}) {
->>>>>>> 6a9540ca
 			return
 		}
 	}
