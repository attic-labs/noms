--- conflicted
+++ resolved
@@ -229,13 +229,13 @@
 func TestMakeSimplifiedUnion(t *testing.T) {
 	cycleType := MakeStructTypeFromFields("S", FieldMap{"self": MakeCycleType("S")})
 
-<<<<<<< HEAD
-	// TODO: Why is this first step necessary?
-	cycleType = ToUnresolvedType(cycleType)
-	cycleType = resolveStructCycles(cycleType, map[string]*Type{})
-
-=======
->>>>>>> 9d6058bc
+	// <<<<<<< HEAD
+	// 	// TODO: Why is this first step necessary?
+	// 	cycleType = ToUnresolvedType(cycleType)
+	// 	cycleType = resolveStructCycles(cycleType, map[string]*Type{})
+	//
+	// =======
+	// >>>>>>> do-not-create-cycles-from-unnamed-structs
 	for _, intersectStruct := range []bool{false, true} {
 
 		cases := []struct {
