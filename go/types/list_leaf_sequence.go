// Copyright 2016 Attic Labs, Inc. All rights reserved.
// Licensed under the Apache License, version 2.0:
// http://www.apache.org/licenses/LICENSE-2.0

package types

type listLeafSequence struct {
	leafSequence
	values []Value
}

func newListLeafSequence(vr ValueReader, v ...Value) sequence {
	ts := make([]*Type, len(v))
	for i, v := range v {
		ts[i] = v.Type()
	}
	t := MakeListType(MakeUnionType(ts...))
	return listLeafSequence{leafSequence{vr, len(v), t}, v}
}

// sequence interface

func (ll listLeafSequence) getCompareFn(other sequence) compareFn {
	oll := other.(listLeafSequence)
	return func(idx, otherIdx int) bool {
		return ll.values[idx].Equals(oll.values[otherIdx])
	}
}

func (ll listLeafSequence) getItem(idx int) sequenceItem {
	return ll.values[idx]
}

<<<<<<< HEAD
func (ll listLeafSequence) seqLen() int {
	return len(ll.values)
}

func (ll listLeafSequence) numLeaves() uint64 {
	return uint64(len(ll.values))
}

func (ll listLeafSequence) valueReader() ValueReader {
	return ll.vr
}

func (ll listLeafSequence) WalkRefs(cb RefCallback) {
=======
func (ll listLeafSequence) Chunks() (chunks []Ref) {
>>>>>>> bc40db4f
	for _, v := range ll.values {
		v.WalkRefs(cb)
	}
<<<<<<< HEAD
}

func (ll listLeafSequence) Type() *Type {
	return ll.t
=======
	return
>>>>>>> bc40db4f
}<|MERGE_RESOLUTION|>--- conflicted
+++ resolved
@@ -31,7 +31,6 @@
 	return ll.values[idx]
 }
 
-<<<<<<< HEAD
 func (ll listLeafSequence) seqLen() int {
 	return len(ll.values)
 }
@@ -45,18 +44,7 @@
 }
 
 func (ll listLeafSequence) WalkRefs(cb RefCallback) {
-=======
-func (ll listLeafSequence) Chunks() (chunks []Ref) {
->>>>>>> bc40db4f
 	for _, v := range ll.values {
 		v.WalkRefs(cb)
 	}
-<<<<<<< HEAD
-}
-
-func (ll listLeafSequence) Type() *Type {
-	return ll.t
-=======
-	return
->>>>>>> bc40db4f
 }