--- conflicted
+++ resolved
@@ -8,14 +8,10 @@
 	"github.com/attic-labs/noms/go/hash"
 )
 
-<<<<<<< HEAD
 type ValueCallback func(v Value)
 type RefCallback func(ref Ref)
 
-// Value is implemented by every noms value
-=======
 // Value is the interface all Noms values implement.
->>>>>>> bc40db4f
 type Value interface {
 	// Equals determines if two different Noms values represents the same underlying value.
 	Equals(other Value) bool
@@ -30,22 +26,17 @@
 	// Hash is the hash of the value. All Noms values have a unique hash and if two values have the
 	// same hash they must be equal.
 	Hash() hash.Hash
-<<<<<<< HEAD
 	// Returns the immediate children of this value in the DAG, if any, not including Type().
+
+	// WalkValues iterates over the immediate children of this value in the DAG, if any, not including
+	// Type()
 	WalkValues(ValueCallback)
+
+	// WalkRefs iterates over the refs to the underlying chunks. If this value is a collection that has been
+	// chunked then this will return the refs of th sub trees of the prolly-tree.
 	WalkRefs(RefCallback)
-=======
-
-	// ChildValues returns the immediate children of this value in the DAG, if any, not including
-	// Type().
-	ChildValues() []Value
-
-	// Chunks returns the refs to the underlying chunks. If this value is a collection that has been
-	// chunked then this will return the refs of th sub trees of the prolly-tree.
-	Chunks() []Ref
 
 	// Type returns the type of the Noms value. All Noms values carry their runtime Noms type.
->>>>>>> bc40db4f
 	Type() *Type
 }
 
