--- conflicted
+++ resolved
@@ -26,7 +26,6 @@
 	return bl.data[idx]
 }
 
-<<<<<<< HEAD
 func (bl blobLeafSequence) seqLen() int {
 	return len(bl.data)
 }
@@ -40,12 +39,4 @@
 }
 
 func (bl blobLeafSequence) WalkRefs(cb RefCallback) {
-}
-
-func (bl blobLeafSequence) Type() *Type {
-	return BlobType
-=======
-func (bl blobLeafSequence) Chunks() []Ref {
-	return []Ref{}
->>>>>>> bc40db4f
 }