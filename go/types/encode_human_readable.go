// Copyright 2016 Attic Labs, Inc. All rights reserved.
// Licensed under the Apache License, version 2.0:
// http://www.apache.org/licenses/LICENSE-2.0

package types

import (
	"bytes"
	"fmt"
	"io"
	"strconv"

	"github.com/attic-labs/noms/go/d"
	"github.com/attic-labs/noms/go/util/writers"
	humanize "github.com/dustin/go-humanize"
)

// Human Readable Serialization
type hrsWriter struct {
	ind         int
	w           io.Writer
	lineLength  int
	floatFormat byte
	err         error
}

func (w *hrsWriter) maybeWriteIndentation() {
	if w.lineLength == 0 {
		for i := 0; i < w.ind && w.err == nil; i++ {
			_, w.err = io.WriteString(w.w, "  ")
		}
		w.lineLength = 2 * w.ind
	}
}

func (w *hrsWriter) write(s string) {
	if w.err != nil {
		return
	}
	w.maybeWriteIndentation()
	var n int
	n, w.err = io.WriteString(w.w, s)
	w.lineLength += n
}

func (w *hrsWriter) indent() {
	w.ind++
}

func (w *hrsWriter) outdent() {
	w.ind--
}

func (w *hrsWriter) newLine() {
	w.write("\n")
	w.lineLength = 0
}

// hexWriter is used to write blob byte data as "00 01 ... 0f\n10 11 .."
// hexWriter is an io.Writer that writes to an underlying hrsWriter.
type hexWriter struct {
	hrs         *hrsWriter
	count       uint
	sizeWritten bool
	size        uint64
}

func (w *hexWriter) Write(p []byte) (n int, err error) {
	for _, v := range p {
		if w.count == 16 {
			if !w.sizeWritten {
				w.hrs.write("  // ")
				w.hrs.write(humanize.Bytes(w.size))
				w.sizeWritten = true
			}
			w.hrs.newLine()
			w.count = 0
		} else if w.count != 0 {
			w.hrs.write(" ")
		}
		if v < 0x10 {
			w.hrs.write("0")
		}
		w.hrs.write(strconv.FormatUint(uint64(v), 16))
		if w.hrs.err != nil {
			err = w.hrs.err
			return
		}
		n++
		w.count++
	}
	return
}

func (w *hrsWriter) Write(v Value) {
	switch v.Kind() {
	case BoolKind:
		w.write(strconv.FormatBool(bool(v.(Bool))))
	case NumberKind:
		w.write(strconv.FormatFloat(float64(v.(Number)), w.floatFormat, -1, 64))

	case StringKind:
		w.write(strconv.Quote(string(v.(String))))

	case BlobKind:
		w.maybeWriteIndentation()
		blob := v.(Blob)
		encoder := &hexWriter{hrs: w, size: blob.Len()}
		_, w.err = io.Copy(encoder, blob.Reader())

	case ListKind:
		w.write("[")
		w.writeSize(v)
		w.indent()
		v.(List).Iter(func(v Value, i uint64) bool {
			if i == 0 {
				w.newLine()
			}
			w.Write(v)
			w.write(",")
			w.newLine()
			return w.err != nil
		})
		w.outdent()
		w.write("]")

	case MapKind:
		w.write("{")
		w.writeSize(v)
		w.indent()
		if !v.(Map).Empty() {
			w.newLine()
		}
		v.(Map).Iter(func(key, val Value) bool {
			w.Write(key)
			w.write(": ")
			w.Write(val)
			w.write(",")
			w.newLine()
			return w.err != nil
		})
		w.outdent()
		w.write("}")

	case RefKind:
		w.write(v.(Ref).TargetHash().String())

	case SetKind:
		w.write("{")
		w.writeSize(v)
		w.indent()
		if !v.(Set).Empty() {
			w.newLine()
		}
		v.(Set).Iter(func(v Value) bool {
			w.Write(v)
			w.write(",")
			w.newLine()
			return w.err != nil
		})
		w.outdent()
		w.write("}")

	case TypeKind:
		w.writeType(v.(*Type), nil)

	case StructKind:
		w.writeStruct(v.(Struct), true)

	default:
		panic("unreachable")
	}
}

func (w *hrsWriter) writeStruct(v Struct, printStructName bool) {
	if printStructName {
		w.write(v.name)
		w.write(" ")
	}
	w.write("{")
	w.indent()

	if len(v.fieldNames) > 0 {
		w.newLine()
	}
<<<<<<< HEAD
	for _, f := range v.fields {
		w.write(f.Name)
		w.write(": ")
		w.Write(f.Value)
=======
	for i := 0; i < len(v.fieldNames); i++ {
		w.write(v.fieldNames[i])
		w.write(": ")
		w.Write(v.values[i])
>>>>>>> 6a9540ca
		w.write(",")
		w.newLine()
	}

	w.outdent()
	w.write("}")
}

func (w *hrsWriter) WriteTagged(v Value) {
	t := TypeOf(v)
	switch t.TargetKind() {
	case BoolKind, NumberKind, StringKind:
		w.Write(v)
	case BlobKind, ListKind, MapKind, RefKind, SetKind, TypeKind, CycleKind:
		w.writeType(t, nil)
		w.write("(")
		w.Write(v)
		w.write(")")
	case StructKind:
		w.writeType(t, nil)
		w.write("(")
		w.writeStruct(v.(Struct), false)
		w.write(")")
	case ValueKind:
	default:
		panic("unreachable")
	}
}

func (w *hrsWriter) writeSize(v Value) {
	switch v.Kind() {
	case ListKind, MapKind, SetKind:
		l := v.(Collection).Len()
		if l < 4 {
			return
		}
		w.write(fmt.Sprintf("  // %s items", humanize.Comma(int64(l))))
	default:
		panic("unreachable")
	}
}

func (w *hrsWriter) writeType(t *Type, parentStructTypes []*Type) {
	switch t.TargetKind() {
	case BlobKind, BoolKind, NumberKind, StringKind, TypeKind, ValueKind:
		w.write(KindToString[t.TargetKind()])
	case ListKind, RefKind, SetKind, MapKind:
		w.write(KindToString[t.TargetKind()])
		w.write("<")
		for i, et := range t.Desc.(CompoundDesc).ElemTypes {
			if et.TargetKind() == UnionKind && len(et.Desc.(CompoundDesc).ElemTypes) == 0 {
				// If one of the element types is an empty union all the other element types must
				// also be empty union types.
				break
			}
			if i != 0 {
				w.write(", ")
			}
			w.writeType(et, parentStructTypes)
			if w.err != nil {
				break
			}
		}
		w.write(">")
	case UnionKind:
		for i, et := range t.Desc.(CompoundDesc).ElemTypes {
			if i != 0 {
				w.write(" | ")
			}
			w.writeType(et, parentStructTypes)
			if w.err != nil {
				break
			}
		}
	case StructKind:
		w.writeStructType(t, parentStructTypes)
	case CycleKind:
		// This can happen for types that have unresolved cyclic refs
		w.write(fmt.Sprintf("UnresolvedCycle<%d>", uint32(t.Desc.(CycleDesc))))
		if w.err != nil {
			return
		}
	default:
		panic("unreachable")
	}
}

func (w *hrsWriter) writeStructType(t *Type, parentStructTypes []*Type) {
	idx, found := indexOfType(t, parentStructTypes)
	if found {
		w.write(fmt.Sprintf("Cycle<%d>", uint32(len(parentStructTypes))-1-idx))
		return
	}
	parentStructTypes = append(parentStructTypes, t)

	desc := t.Desc.(StructDesc)
	w.write("struct ")
	if desc.Name != "" {
		w.write(desc.Name + " ")
	}
	w.write("{")
	w.indent()
	if desc.Len() > 0 {
		w.newLine()
	}
	desc.IterFields(func(name string, t *Type, optional bool) {
		w.write(name)
		if optional {
			w.write("?")
		}
		w.write(": ")
		w.writeType(t, parentStructTypes)
		w.write(",")
		w.newLine()
	})
	w.outdent()
	w.write("}")
}

func encodedValueFormatMaxLines(v Value, floatFormat byte, maxLines uint32) string {
	var buf bytes.Buffer
	mlw := &writers.MaxLineWriter{Dest: &buf, MaxLines: maxLines}
	w := &hrsWriter{w: mlw, floatFormat: floatFormat}
	w.Write(v)
	if w.err != nil {
		d.Chk.IsType(writers.MaxLinesError{}, w.err, "Unexpected error: %s", w.err)
	}
	return buf.String()
}

func encodedValueFormat(v Value, floatFormat byte) string {
	var buf bytes.Buffer
	w := &hrsWriter{w: &buf, floatFormat: floatFormat}
	w.Write(v)
	d.Chk.NoError(w.err)
	return buf.String()
}

func EncodedIndexValue(v Value) string {
	return encodedValueFormat(v, 'f')
}

// EncodedValue returns a string containing the serialization of a value.
func EncodedValue(v Value) string {
	return encodedValueFormat(v, 'g')
}

// EncodedValueMaxLines returns a string containing the serialization of a value.
// The string is truncated at |maxLines|.
func EncodedValueMaxLines(v Value, maxLines uint32) string {
	return encodedValueFormatMaxLines(v, 'g', maxLines)
}

// WriteEncodedValue writes the serialization of a value
func WriteEncodedValue(w io.Writer, v Value) error {
	hrs := &hrsWriter{w: w, floatFormat: 'g'}
	hrs.Write(v)
	return hrs.err
}

// WriteEncodedValue writes the serialization of a value. Writing will be
// stopped and an error returned after |maxLines|.
func WriteEncodedValueMaxLines(w io.Writer, v Value, maxLines uint32) error {
	mlw := &writers.MaxLineWriter{Dest: w, MaxLines: maxLines}
	hrs := &hrsWriter{w: mlw, floatFormat: 'g'}
	hrs.Write(v)
	return hrs.err
}

func EncodedValueWithTags(v Value) string {
	var buf bytes.Buffer
	w := &hrsWriter{w: &buf, floatFormat: 'g'}
	w.WriteTagged(v)
	d.Chk.NoError(w.err)
	return buf.String()
}

// WriteEncodedValueWithTags writes the serialization of a value prefixed by its type.
func WriteEncodedValueWithTags(w io.Writer, v Value) error {
	hrs := &hrsWriter{w: w, floatFormat: 'g'}
	hrs.WriteTagged(v)
	return hrs.err
}<|MERGE_RESOLUTION|>--- conflicted
+++ resolved
@@ -183,17 +183,10 @@
 	if len(v.fieldNames) > 0 {
 		w.newLine()
 	}
-<<<<<<< HEAD
-	for _, f := range v.fields {
-		w.write(f.Name)
-		w.write(": ")
-		w.Write(f.Value)
-=======
 	for i := 0; i < len(v.fieldNames); i++ {
 		w.write(v.fieldNames[i])
 		w.write(": ")
 		w.Write(v.values[i])
->>>>>>> 6a9540ca
 		w.write(",")
 		w.newLine()
 	}
