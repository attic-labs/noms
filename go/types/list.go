--- conflicted
+++ resolved
@@ -91,18 +91,9 @@
 	return *l.h
 }
 
-<<<<<<< HEAD
 func (l List) WalkValues(cb ValueCallback) {
 	l.IterAll(func(v Value, idx uint64) {
 		cb(v)
-=======
-func (l List) ChildValues() []Value {
-	values := make([]Value, l.Len())
-	l.IterAll(func(v Value, idx uint64) {
-		values[idx] = v
->>>>>>> bc40db4f
-	})
-	return values
 }
 
 func (l List) WalkRefs(cb RefCallback) {
