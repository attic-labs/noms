--- conflicted
+++ resolved
@@ -24,7 +24,6 @@
 	return sl.data[idx]
 }
 
-<<<<<<< HEAD
 func (sl setLeafSequence) seqLen() int {
 	return len(sl.data)
 }
@@ -38,9 +37,6 @@
 }
 
 func (sl setLeafSequence) WalkRefs(cb RefCallback) {
-=======
-func (sl setLeafSequence) Chunks() (chunks []Ref) {
->>>>>>> bc40db4f
 	for _, v := range sl.data {
 		v.WalkRefs(cb)
 	}
