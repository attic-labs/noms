// Copyright 2016 Attic Labs, Inc. All rights reserved.
// Licensed under the Apache License, version 2.0:
// http://www.apache.org/licenses/LICENSE-2.0

package types

import (
	"sync"

	"github.com/attic-labs/noms/go/chunks"
	"github.com/attic-labs/noms/go/d"
	"github.com/attic-labs/noms/go/hash"
	"github.com/attic-labs/noms/go/util/sizecache"
)

// ValueReader is an interface that knows how to read Noms Values, e.g.
// datas/Database. Required to avoid import cycle between this package and the
// package that implements Value reading.
type ValueReader interface {
	ReadValue(h hash.Hash) Value
	ReadManyValues(hashes hash.HashSet, foundValues chan<- Value)
}

// ValueWriter is an interface that knows how to write Noms Values, e.g.
// datas/Database. Required to avoid import cycle between this package and the
// package that implements Value writing.
type ValueWriter interface {
	WriteValue(v Value) Ref
}

// ValueReadWriter is an interface that knows how to read and write Noms
// Values, e.g. datas/Database. Required to avoid import cycle between this
// package and the package that implements Value read/writing.
type ValueReadWriter interface {
	ValueReader
	ValueWriter
	opCache() opCache
}

// ValueStore provides methods to read and write Noms Values to a BatchStore.
// It minimally validates Values as they're written, but does not guarantee
// that these Values are persisted through the BatchStore until a subsequent
// Flush.
// Currently, WriteValue validates the following properties of a Value v:
// - v can be correctly serialized and its Ref taken
type ValueStore struct {
	bs             BatchStore
	pendingMu      sync.RWMutex
	pendingPuts    map[hash.Hash]chunks.Chunk
	pendingPutMax  uint64
	pendingPutSize uint64
	pendingParents map[hash.Hash]uint64 // chunk Hash -> ref height
	valueCache     *sizecache.SizeCache
	opcStore       opCacheStore
	once           sync.Once
}

const (
	defaultValueCacheSize = 1 << 25 // 32MB
	defaultPendingPutMax  = 1 << 28 // 256MB
)

// NewTestValueStore creates a simple struct that satisfies ValueReadWriter
// and is backed by a chunks.TestStore.
func NewTestValueStore() *ValueStore {
	return newLocalValueStore(chunks.NewTestStore())
}

func newLocalValueStore(cs chunks.ChunkStore) *ValueStore {
	return NewValueStore(NewBatchStoreAdaptor(cs))
}

// NewValueStore returns a ValueStore instance that owns the provided
// BatchStore and manages its lifetime. Calling Close on the returned
// ValueStore will Close bs.
func NewValueStore(bs BatchStore) *ValueStore {
	return NewValueStoreWithCache(bs, defaultValueCacheSize)
}

func NewValueStoreWithCache(bs BatchStore, cacheSize uint64) *ValueStore {
	return newValueStoreWithCacheAndPending(bs, cacheSize, defaultPendingPutMax)
}

func newValueStoreWithCacheAndPending(bs BatchStore, cacheSize, pendingMax uint64) *ValueStore {
	return &ValueStore{
		bs: bs,

		pendingMu:      sync.RWMutex{},
		pendingPuts:    map[hash.Hash]chunks.Chunk{},
		pendingPutMax:  pendingMax,
		pendingParents: map[hash.Hash]uint64{},

		valueCache: sizecache.New(cacheSize),
		once:       sync.Once{},
	}
}

func (lvs *ValueStore) BatchStore() BatchStore {
	return lvs.bs
}

// ReadValue reads and decodes a value from lvs. It is not considered an error
// for the requested chunk to be empty; in this case, the function simply
// returns nil.
func (lvs *ValueStore) ReadValue(h hash.Hash) Value {
	if v, ok := lvs.valueCache.Get(h); ok {
		if v == nil {
			return nil
		}
		return v.(Value)
	}

	chunk := func() chunks.Chunk {
		lvs.pendingMu.RLock()
		defer lvs.pendingMu.RUnlock()
		if pending, ok := lvs.pendingPuts[h]; ok {
			return pending
		}
		return chunks.EmptyChunk
	}()
	if chunk.IsEmpty() {
		chunk = lvs.bs.Get(h)
	}
	if chunk.IsEmpty() {
		lvs.valueCache.Add(h, 0, nil)
		return nil
	}

	v := DecodeValue(chunk, lvs)
	lvs.valueCache.Add(h, uint64(len(chunk.Data())), v)
	return v
}

// ReadManyValues reads and decodes Values indicated by |hashes| from lvs. On
// return, |foundValues| will have been fully sent all Values which have been
// found. Any non-present Values will silently be ignored.
func (lvs *ValueStore) ReadManyValues(hashes hash.HashSet, foundValues chan<- Value) {
	decode := func(h hash.Hash, chunk *chunks.Chunk, toPending bool) Value {
		v := DecodeValue(*chunk, lvs)
		lvs.valueCache.Add(h, uint64(len(chunk.Data())), v)
		return v
	}

	// First, see which hashes can be found in either the Value cache or pendingPuts. Put the rest into a new HashSet to be requested en masse from the BatchStore.
	remaining := hash.HashSet{}
	for h := range hashes {
		if v, ok := lvs.valueCache.Get(h); ok {
			if v != nil {
				foundValues <- v.(Value)
			}
			continue
		}

		chunk := func() chunks.Chunk {
			lvs.pendingMu.RLock()
			defer lvs.pendingMu.RUnlock()
			if pending, ok := lvs.pendingPuts[h]; ok {
				return pending
			}
			return chunks.EmptyChunk
		}()
		if !chunk.IsEmpty() {
			foundValues <- decode(h, &chunk, true)
			continue
		}

		remaining.Insert(h)
	}

	if len(remaining) == 0 {
		return
	}

	// Request remaining hashes from BatchStore, processing the found chunks as they come in.
	foundChunks := make(chan *chunks.Chunk, 16)
	foundHashes := hash.HashSet{}

	go func() { lvs.bs.GetMany(remaining, foundChunks); close(foundChunks) }()
	for c := range foundChunks {
		h := c.Hash()
		foundHashes[h] = struct{}{}
		foundValues <- decode(h, c, false)
	}

	for h := range foundHashes {
		remaining.Remove(h) // Avoid concurrent access with the call to GetMany above
	}

	// Any remaining hashes weren't found in the BatchStore should be recorded as not present.
	for h := range remaining {
		lvs.valueCache.Add(h, 0, nil)
	}
}

// WriteValue takes a Value, schedules it to be written it to lvs, and returns
// an appropriately-typed types.Ref. v is not guaranteed to be actually
// written until after Flush().
func (lvs *ValueStore) WriteValue(v Value) Ref {
	d.PanicIfFalse(v != nil)
	// Encoding v causes any child chunks, e.g. internal nodes if v is a meta sequence, to get written. That needs to happen before we try to validate v.
	c := EncodeValue(v, lvs)
	d.PanicIfTrue(c.IsEmpty())
	h := c.Hash()
	height := maxChunkHeight(v) + 1
<<<<<<< HEAD
	r := constructRef(h, TypeOf(v), height)
	if lvs.isPresent(h) {
=======
	r := constructRef(MakeRefType(TypeOf(v)), h, height)
	if v, ok := lvs.valueCache.Get(h); ok && v != nil {
>>>>>>> de76d37f
		return r
	}

	lvs.bufferChunk(v, c, height)
	lvs.valueCache.Drop(h) // valueCache may have an entry saying h is not present. Clear that.
	return r
}

// bufferChunk enqueues c (which is the serialization of v) within this
// ValueStore. Buffered chunks are flushed progressively to the underlying
// BatchStore in a way which attempts to locate children and grandchildren
// sequentially together. The following invariants are retained:
//
// 1. For any given chunk currently in the buffer, only direct children of the
//    chunk may also be presently buffered (any grandchildren will have been
//    flushed).
// 2. The total data occupied by buffered chunks does not exceed
//    lvs.pendingPutMax
func (lvs *ValueStore) bufferChunk(v Value, c chunks.Chunk, height uint64) {
	lvs.pendingMu.Lock()
	defer lvs.pendingMu.Unlock()
	h := c.Hash()
	d.PanicIfTrue(height == 0)
	lvs.pendingPuts[h] = c
	lvs.pendingPutSize += uint64(len(c.Data()))

	putChildren := func(parent hash.Hash) (dataPut int) {
		pending, present := lvs.pendingPuts[parent]
		d.PanicIfFalse(present)
		v := DecodeValue(pending, lvs)
		v.WalkRefs(func(grandchildRef Ref) {
			if pending, present := lvs.pendingPuts[grandchildRef.TargetHash()]; present {
				lvs.bs.SchedulePut(pending)
				dataPut += len(pending.Data())
				delete(lvs.pendingPuts, grandchildRef.TargetHash())
			}
		})
		return
	}

	// Enforce invariant (1)
	if height > 1 {
		v.WalkRefs(func(childRef Ref) {
			childHash := childRef.TargetHash()
			if _, present := lvs.pendingPuts[childHash]; present {
				lvs.pendingParents[h] = height
			} else {
				// Shouldn't be able to be in pendingParents without being in pendingPuts
				_, present := lvs.pendingParents[childHash]
				d.Chk.False(present)
			}

			if _, present := lvs.pendingParents[childHash]; present {
				lvs.pendingPutSize -= uint64(putChildren(childHash))
				delete(lvs.pendingParents, childHash)
			}
		})
	}

	// Enforce invariant (2)
	for lvs.pendingPutSize > lvs.pendingPutMax {
		var tallest hash.Hash
		var height uint64 = 0
		for parent, ht := range lvs.pendingParents {
			if ht > height {
				tallest = parent
				height = ht
			}
		}
		if height == 0 { // This can happen if there are no pending parents
			var chunk chunks.Chunk
			for tallest, chunk = range lvs.pendingPuts {
				// Any pendingPut is as good as another in this case, so take the first one
				break
			}
			lvs.bs.SchedulePut(chunk)
			lvs.pendingPutSize -= uint64(len(chunk.Data()))
			delete(lvs.pendingPuts, tallest)
			continue
		}

		lvs.pendingPutSize -= uint64(putChildren(tallest))
		delete(lvs.pendingParents, tallest)
	}
}

func (lvs *ValueStore) Flush(root hash.Hash) {
	func() {
		lvs.pendingMu.Lock()
		defer lvs.pendingMu.Unlock()

		pending, present := lvs.pendingPuts[root]
		if !present {
			return
		}

		put := func(h hash.Hash, chunk chunks.Chunk) uint64 {
			lvs.bs.SchedulePut(chunk)
			delete(lvs.pendingPuts, h)
			return uint64(len(chunk.Data()))
		}
		v := DecodeValue(pending, lvs)
		v.WalkRefs(func(reachable Ref) {
			if pending, present := lvs.pendingPuts[reachable.TargetHash()]; present {
				lvs.pendingPutSize -= put(reachable.TargetHash(), pending)
			}
		})
		delete(lvs.pendingParents, root) // If not present, this is idempotent
		lvs.pendingPutSize -= put(root, pending)
	}()
	lvs.bs.Flush()
}

// Close closes the underlying BatchStore
func (lvs *ValueStore) Close() error {
	if lvs.opcStore != nil {
		err := lvs.opcStore.destroy()
		d.Chk.NoError(err, "Attempt to clean up opCacheStore failed, error: %s\n", err)
		lvs.opcStore = nil
	}
	return lvs.bs.Close()
}

func (lvs *ValueStore) opCache() opCache {
	lvs.once.Do(func() {
		lvs.opcStore = newLdbOpCacheStore(lvs)
	})
	return lvs.opcStore.opCache()
}

func getTargetType(refBase Ref) *Type {
	refType := TypeOf(refBase)
	d.PanicIfFalse(RefKind == refType.TargetKind())
	return refType.Desc.(CompoundDesc).ElemTypes[0]
}<|MERGE_RESOLUTION|>--- conflicted
+++ resolved
@@ -202,13 +202,8 @@
 	d.PanicIfTrue(c.IsEmpty())
 	h := c.Hash()
 	height := maxChunkHeight(v) + 1
-<<<<<<< HEAD
 	r := constructRef(h, TypeOf(v), height)
-	if lvs.isPresent(h) {
-=======
-	r := constructRef(MakeRefType(TypeOf(v)), h, height)
 	if v, ok := lvs.valueCache.Get(h); ok && v != nil {
->>>>>>> de76d37f
 		return r
 	}
 
