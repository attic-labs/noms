// Copyright 2017 Attic Labs, Inc. All rights reserved.
// Licensed under the Apache License, version 2.0:
// http://www.apache.org/licenses/LICENSE-2.0

// Package marshal implements encoding and decoding of Noms values. The mapping
// between Noms objects and Go values is described  in the documentation for the
// Marshal and Unmarshal functions.
package marshal

import (
	"fmt"
	"reflect"

	"github.com/attic-labs/noms/go/types"
)

// MarshalType computes a Noms type from a Go type
//
// The rules for MarshalType is the same as for Marshal, except for omitempty
// is ignored since that cannot be determined statically.
//
// If a Go struct contains a noms tag with original the field is skipped since
// the Noms type depends on the original Noms value which is not available.
func MarshalType(v interface{}) (nt *types.Type, err error) {
	defer func() {
		if r := recover(); r != nil {
			switch r := r.(type) {
			case *UnsupportedTypeError, *InvalidTagError:
				err = r.(error)
			case *marshalNomsError:
				err = r.err
			default:
				panic(r)
			}
		}
	}()
	nt = MustMarshalType(v)
	return
}

// MustMarshalType computes a Noms type from a Go type or panics if there is an
// error.
func MustMarshalType(v interface{}) (nt *types.Type) {
	rv := reflect.ValueOf(v)
	nt = encodeType(rv.Type(), map[string]reflect.Type{}, nomsTags{}, encodeTypeOptions{
		IgnoreOmitEmpty: true,
		ReportErrors:    true,
	})

	if nt == nil {
		panic(&UnsupportedTypeError{Type: rv.Type()})
	}

	return
}

// TypeMarshaler is an interface types can implement to provide their own
// encoding of type.
type TypeMarshaler interface {
	// MarshalNomsType returns the Noms Type encoding of a type, or an error.
	// nil is not a valid return val - if both val and err are nil, MarshalType
	// will panic.
	MarshalNomsType() (t *types.Type, err error)
}

var typeOfTypesType = reflect.TypeOf((*types.Type)(nil))
var typeMarshalerInterface = reflect.TypeOf((*TypeMarshaler)(nil)).Elem()

type encodeTypeOptions struct {
	IgnoreOmitEmpty, ReportErrors bool
}

func encodeType(t reflect.Type, seenStructs map[string]reflect.Type, tags nomsTags, options encodeTypeOptions) *types.Type {
	if t.Implements(typeMarshalerInterface) {
		v := reflect.Zero(t)
		typ, err := v.Interface().(TypeMarshaler).MarshalNomsType()
		if err != nil {
			panic(&marshalNomsError{err})
		}
		if typ == nil {
			panic(fmt.Errorf("nil result from %s.MarshalNomsType", t))
		}
		return typ
	}

	if t.Implements(marshalerInterface) {
		// There is no way to determine the noms type now. For Marshal it can be
		// different each time MarshalNoms is called and is handled further up the
		// stack.
		if options.ReportErrors {
			err := fmt.Errorf("Cannot marshal type which implements %s, perhaps implement %s for %s", marshalerInterface, typeMarshalerInterface, t)
			panic(&marshalNomsError{err})
		}

		return nil
	}

	if t.Implements(nomsValueInterface) {
		if t == typeOfTypesType {
			return types.TypeType
		}

		// Use Name because List and Blob are convertible to each other on Go.
		switch t.Name() {
		case "Blob":
			return types.BlobType
		case "Bool":
			return types.BoolType
		case "Number":
			return types.NumberType
		case "String":
			return types.StringType
		}

		if options.ReportErrors {
			err := fmt.Errorf("Cannot marshal type %s, it requires type parameters", t)
			panic(&marshalNomsError{err})
		}

		// The rest of the Noms types need the value to get the exact type.
		return nil
	}

	switch t.Kind() {
	case reflect.Bool:
		return types.BoolType
	case reflect.Int, reflect.Int8, reflect.Int16, reflect.Int32, reflect.Int64, reflect.Uint, reflect.Uint8, reflect.Uint16, reflect.Uint32, reflect.Uint64, reflect.Float32, reflect.Float64:
		return types.NumberType
	case reflect.String:
		return types.StringType
	case reflect.Struct:
		return structEncodeType(t, seenStructs, options)
	case reflect.Array, reflect.Slice:
<<<<<<< HEAD
		elemType := encodeType(t.Elem(), seenStructs, nomsTags{}, options)
		if elemType != nil {
			return types.MakeListType(elemType)
=======
		elemType := encodeType(t.Elem(), parentStructTypes, nomsTags{}, options)
		if elemType == nil {
			break
		}
		if shouldEncodeAsSet(t, tags) {
			return types.MakeSetType(elemType)
>>>>>>> 9ff2c1d8
		}
		return types.MakeListType(elemType)
	case reflect.Map:
		keyType := encodeType(t.Key(), seenStructs, nomsTags{}, options)
		if keyType == nil {
			break
		}

		if shouldEncodeAsSet(t, tags) {
			return types.MakeSetType(keyType)
		}

		valueType := encodeType(t.Elem(), seenStructs, nomsTags{}, options)
		if valueType != nil {
			return types.MakeMapType(keyType, valueType)
		}
	}

	// This will be reported as an error at a different layer.
	return nil
}

// structEncodeType returns the Noms types.Type if it can be determined from the
// reflect.Type. In some cases we cannot determine the type by only looking at
// the type but we also need to look at the value. In these cases this returns
// nil and we have to wait until we have a value to be able to determine the
// type.
func structEncodeType(t reflect.Type, seenStructs map[string]reflect.Type, options encodeTypeOptions) *types.Type {
	name := t.Name()
	if name != "" {
		if _, ok := seenStructs[name]; ok {
			return types.MakeCycleType(name)
		}
		seenStructs[name] = t
	}

	_, structType, _ := typeFields(t, seenStructs, options)
	return structType
}<|MERGE_RESOLUTION|>--- conflicted
+++ resolved
@@ -131,18 +131,12 @@
 	case reflect.Struct:
 		return structEncodeType(t, seenStructs, options)
 	case reflect.Array, reflect.Slice:
-<<<<<<< HEAD
 		elemType := encodeType(t.Elem(), seenStructs, nomsTags{}, options)
-		if elemType != nil {
-			return types.MakeListType(elemType)
-=======
-		elemType := encodeType(t.Elem(), parentStructTypes, nomsTags{}, options)
 		if elemType == nil {
 			break
 		}
 		if shouldEncodeAsSet(t, tags) {
 			return types.MakeSetType(elemType)
->>>>>>> 9ff2c1d8
 		}
 		return types.MakeListType(elemType)
 	case reflect.Map:
