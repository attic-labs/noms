// Copyright 2016 Attic Labs, Inc. All rights reserved.
// Licensed under the Apache License, version 2.0:
// http://www.apache.org/licenses/LICENSE-2.0

// Package marshal implements encoding and decoding of Noms values. The mapping
// between Noms objects and Go values is described  in the documentation for the
// Marshal and Unmarshal functions.
package marshal

import (
	"fmt"
	"reflect"
	"sort"
	"strings"
	"sync"
	"unicode"

	"github.com/attic-labs/noms/go/types"
)

// Marshal converts a Go value to a Noms value.
//
// Marshal traverses the value v recursively. Marshal uses the following
// type-dependent encodings:
//
// Boolean values are encoded as Noms types.Bool.
//
// Floating point and integer values are encoded as Noms types.Number. At the
// moment this might lead to some loss in precision because types.Number
// currently takes a float64.
//
// String values are encoded as Noms types.String.
//
// Slices and arrays are encoded as Noms types.List by default. If a
// field is tagged with `noms:"set", it will be encoded as Noms types.Set
// instead.
//
// Maps are encoded as Noms types.Map, or a types.Set if the value type is
// struct{} and the field is tagged with `noms:"set"`.
//
// Struct values are encoded as Noms structs (types.Struct). Each exported Go
// struct field becomes a member of the Noms struct unless
//   - The field's tag is "-"
//   - The field is empty and its tag specifies the "omitempty" option.
//   - The field has the "original" tag, in which case the field is used as an
//     initial value onto which the fields of the Go type are added. When
//     combined with the corresponding support for "original" in Unmarshal(),
//     this allows one to find and modify any values of a known subtype.
//
// Additionally, user-defined types can implement the Marshaler interface to
// provide a custom encoding.
//
// The empty values are false, 0, any nil pointer or interface value, and any
// array, slice, map, or string of length zero.
//
// The Noms struct default field name is the Go struct field name where the
// first character is lower cased, but can be specified in the Go struct field's
// tag value. The "noms" key in the Go struct field's tag value is the field
// name. Examples:
//
//   // Field is ignored.
//   Field int `noms:"-"`
//
//   // Field appears in a Noms struct as field "myName".
//   MyName int
//
//   // Field appears in a Noms struct as key "myName".
//   Field int `noms:"myName"`
//
//   // Field appears in a Noms struct as key "myName" and the field is
//   //  omitted from the object if its value is empty, as defined above.
//   Field int `noms:"myName,omitempty"
//
//   // Field appears in a Noms struct as key "field" and the field is
//   //  omitted from the object if its value is empty, as defined above.
//   Field int `noms:",omitempty"
//
// The name of the Noms struct is the name of the Go struct where the first
// character is changed to upper case.
//
// Anonymous struct fields are currently not supported.
//
// Embedded structs are currently not supported (which is the same as anonymous
// struct fields).
//
// Noms values (values implementing types.Value) are copied over without any
// change.
//
// When marshalling interface{} the dynamic type is used.
//
// Go pointers, complex, function are not supported. Attempting to encode such a
// value causes Marshal to return an UnsupportedTypeError.
//
func Marshal(v interface{}) (nomsValue types.Value, err error) {
	defer func() {
		if r := recover(); r != nil {
			switch r := r.(type) {
			case *UnsupportedTypeError, *InvalidTagError:
				err = r.(error)
			case *marshalNomsError:
				err = r.err
			default:
				panic(r)
			}
		}
	}()
	nomsValue = MustMarshal(v)
	return
}

// MustMarshal marshals a Go value to a Noms value using the same rules as
// Marshal(). Panics on failure.
func MustMarshal(v interface{}) types.Value {
	rv := reflect.ValueOf(v)
	encoder := typeEncoder(rv.Type(), map[string]reflect.Type{}, nomsTags{})
	return encoder(rv)
}

// Marshaler is an interface types can implement to provide their own encoding.
type Marshaler interface {
	// MarshalNoms returns the Noms Value encoding of a type, or an error.
	// nil is not a valid return val - if both val and err are nil, Marshal will
	// panic.
	MarshalNoms() (val types.Value, err error)
}

// UnsupportedTypeError is returned by encode when attempting to encode a type
// that isn't supported.
type UnsupportedTypeError struct {
	Type    reflect.Type
	Message string
}

func (e *UnsupportedTypeError) Error() string {
	msg := e.Message
	if msg == "" {
		msg = "Type is not supported"
	}
	return msg + ", type: " + e.Type.String()
}

// InvalidTagError is returned by encode and decode when the struct field tag is
// invalid. For example if the field name is not a valid Noms struct field name.
type InvalidTagError struct {
	message string
}

func (e *InvalidTagError) Error() string {
	return e.message
}

// marshalNomsError wraps errors from Marshaler.MarshalNoms. These should be
// unwrapped and never leak to the caller of Marshal.
type marshalNomsError struct {
	err error
}

func (e *marshalNomsError) Error() string {
	return e.err.Error()
}

type nomsTags struct {
	name      string
	omitEmpty bool
	original  bool
	set       bool
	skip      bool
}

var nomsValueInterface = reflect.TypeOf((*types.Value)(nil)).Elem()
var emptyInterface = reflect.TypeOf((*interface{})(nil)).Elem()
var marshalerInterface = reflect.TypeOf((*Marshaler)(nil)).Elem()

type encoderFunc func(v reflect.Value) types.Value

func boolEncoder(v reflect.Value) types.Value {
	return types.Bool(v.Bool())
}

func float64Encoder(v reflect.Value) types.Value {
	return types.Number(v.Float())
}

func intEncoder(v reflect.Value) types.Value {
	return types.Number(float64(v.Int()))
}

func uintEncoder(v reflect.Value) types.Value {
	return types.Number(float64(v.Uint()))
}

func stringEncoder(v reflect.Value) types.Value {
	return types.String(v.String())
}

func nomsValueEncoder(v reflect.Value) types.Value {
	return v.Interface().(types.Value)
}

func marshalerEncoder(t reflect.Type) encoderFunc {
	return func(v reflect.Value) types.Value {
		val, err := v.Interface().(Marshaler).MarshalNoms()
		if err != nil {
			panic(&marshalNomsError{err})
		}
		if val == nil {
			panic(fmt.Errorf("nil result from %s.MarshalNoms", t.String()))
		}
		return val
	}
}

func typeEncoder(t reflect.Type, seenStructs map[string]reflect.Type, tags nomsTags) encoderFunc {
	if t.Implements(marshalerInterface) {
		return marshalerEncoder(t)
	}

	switch t.Kind() {
	case reflect.Bool:
		return boolEncoder
	case reflect.Float64, reflect.Float32:
		return float64Encoder
	case reflect.Int, reflect.Int8, reflect.Int16, reflect.Int32, reflect.Int64:
		return intEncoder
	case reflect.Uint, reflect.Uint8, reflect.Uint16, reflect.Uint32, reflect.Uint64:
		return uintEncoder
	case reflect.String:
		return stringEncoder
	case reflect.Struct:
		return structEncoder(t, seenStructs)
	case reflect.Slice, reflect.Array:
<<<<<<< HEAD
		return listEncoder(t, seenStructs)
	case reflect.Map:
		if shouldMapEncodeAsSet(t, tags) {
			return setEncoder(t, seenStructs)
=======
		if shouldEncodeAsSet(t, tags) {
			return setFromListEncoder(t, parentStructTypes)
		}
		return listEncoder(t, parentStructTypes)
	case reflect.Map:
		if shouldEncodeAsSet(t, tags) {
			return setEncoder(t, parentStructTypes)
>>>>>>> 9ff2c1d8
		}
		return mapEncoder(t, seenStructs)
	case reflect.Interface:
		return func(v reflect.Value) types.Value {
			// Get the dynamic type.
			v2 := reflect.ValueOf(v.Interface())
			return typeEncoder(v2.Type(), seenStructs, tags)(v2)
		}
	case reflect.Ptr:
		// Allow implementations of types.Value (like *types.Type)
		if t.Implements(nomsValueInterface) {
			return nomsValueEncoder
		}
		fallthrough
	default:
		panic(&UnsupportedTypeError{Type: t})
	}
}

func structEncoder(t reflect.Type, seenStructs map[string]reflect.Type) encoderFunc {
	if t.Implements(nomsValueInterface) {
		return nomsValueEncoder
	}

	e := encoderCache.get(t)
	if e != nil {
		return e
	}

	seenStructs[t.Name()] = t
	fields, structType, originalFieldIndex := typeFields(t, seenStructs, encodeTypeOptions{})
	if structType != nil {
		// TODO: Have typeFields return name?
		name := structType.Desc.(types.StructDesc).Name
		e = func(v reflect.Value) types.Value {
			structData := make(types.StructData, len(fields))
			for _, f := range fields {
				structData[f.name] = f.encoder(v.Field(f.index))
			}
			return types.NewStruct(name, structData)
		}
	} else if originalFieldIndex == nil {
		// Slower path: cannot precompute the Noms type since there are Noms collections,
		// but at least there are a set number of fields.
		name := strings.Title(t.Name())
		e = func(v reflect.Value) types.Value {
			data := make(types.StructData, len(fields))
			for _, f := range fields {
				fv := v.Field(f.index)
				if !fv.IsValid() || f.omitEmpty && isEmptyValue(fv) {
					continue
				}
				data[f.name] = f.encoder(fv)
			}
			return types.NewStruct(name, data)
		}
	} else {
		// Slowest path - we are extending some other struct. We need to start with the
		// type of that struct and extend.
		e = func(v reflect.Value) types.Value {
			fv := v.FieldByIndex(originalFieldIndex)
			ret := fv.Interface().(types.Struct)
			if ret.IsZeroValue() {
				ret = types.NewStruct(t.Name(), nil)
			}
			for _, f := range fields {
				fv := v.Field(f.index)
				if !fv.IsValid() || f.omitEmpty && isEmptyValue(fv) {
					continue
				}
				ret = ret.Set(f.name, f.encoder(fv))
			}
			return ret
		}
	}

	encoderCache.set(t, e)
	return e
}

func isEmptyValue(v reflect.Value) bool {
	switch v.Kind() {
	case reflect.Array, reflect.Map, reflect.Slice, reflect.String:
		return v.Len() == 0
	case reflect.Bool:
		return !v.Bool()
	case reflect.Int, reflect.Int8, reflect.Int16, reflect.Int32, reflect.Int64:
		return v.Int() == 0
	case reflect.Uint, reflect.Uint8, reflect.Uint16, reflect.Uint32, reflect.Uint64:
		return v.Uint() == 0
	case reflect.Float32, reflect.Float64:
		return v.Float() == 0
	case reflect.Struct:
		z := reflect.Zero(v.Type())
		return z.Interface() == v.Interface()
	case reflect.Interface:
		return v.IsNil()
	}
	return false
}

type field struct {
	name      string
	encoder   encoderFunc
	index     int
	nomsType  *types.Type
	omitEmpty bool
}

type fieldSlice []field

func (fs fieldSlice) Len() int           { return len(fs) }
func (fs fieldSlice) Swap(i, j int)      { fs[i], fs[j] = fs[j], fs[i] }
func (fs fieldSlice) Less(i, j int) bool { return fs[i].name < fs[j].name }

type encoderCacheT struct {
	sync.RWMutex
	m map[reflect.Type]encoderFunc
}

var encoderCache = &encoderCacheT{}

// Separate Set encoder cache because the same type with and without the
// `noms:",set"` tag encode differently (Set vs Map).
var setEncoderCache = &encoderCacheT{}

func (c *encoderCacheT) get(t reflect.Type) encoderFunc {
	c.RLock()
	defer c.RUnlock()
	return c.m[t]
}

func (c *encoderCacheT) set(t reflect.Type, e encoderFunc) {
	c.Lock()
	defer c.Unlock()
	if c.m == nil {
		c.m = map[reflect.Type]encoderFunc{}
	}
	c.m[t] = e
}

func getTags(f reflect.StructField) (tags nomsTags) {
	reflectTags := f.Tag.Get("noms")
	if reflectTags == "-" {
		tags.skip = true
		return
	}

	tagsSlice := strings.Split(reflectTags, ",")

	// The first tag is always the name, or empty to use the field as the name.
	if len(tagsSlice) == 0 || tagsSlice[0] == "" {
		tags.name = strings.ToLower(f.Name[:1]) + f.Name[1:]
	} else {
		tags.name = tagsSlice[0]
	}

	if !types.IsValidStructFieldName(tags.name) {
		panic(&InvalidTagError{"Invalid struct field name: " + tags.name})
	}

	for i := 1; i < len(tagsSlice); i++ {
		switch tag := tagsSlice[i]; tag {
		case "omitempty":
			tags.omitEmpty = true
		case "original":
			tags.original = true
		case "set":
			tags.set = true
		default:
			panic(&InvalidTagError{"Unrecognized tag: " + tag})
		}
	}
	return
}

func validateField(f reflect.StructField, t reflect.Type) {
	if f.Anonymous {
		panic(&UnsupportedTypeError{t, "Embedded structs are not supported"})
	}
	if unicode.IsLower(rune(f.Name[0])) { // we only allow ascii so this is fine
		panic(&UnsupportedTypeError{t, "Non exported fields are not supported"})
	}
}

func typeFields(t reflect.Type, seenStructs map[string]reflect.Type, options encodeTypeOptions) (fields fieldSlice, structType *types.Type, originalFieldIndex []int) {
	canComputeStructType := true
	for i := 0; i < t.NumField(); i++ {
		f := t.Field(i)
		tags := getTags(f)
		if tags.skip {
			continue
		}

		if tags.original {
			originalFieldIndex = f.Index
			continue
		}

		validateField(f, t)
		nt := encodeType(f.Type, seenStructs, tags, options)
		if nt == nil {
			canComputeStructType = false
		}

		if tags.omitEmpty && !options.IgnoreOmitEmpty {
			canComputeStructType = false
		}

		fields = append(fields, field{
			name:      tags.name,
			encoder:   typeEncoder(f.Type, seenStructs, tags),
			index:     i,
			nomsType:  nt,
			omitEmpty: tags.omitEmpty,
		})

	}
	sort.Sort(fields)
	if canComputeStructType {
		structTypeFields := make([]types.StructField, len(fields))
		for i, fs := range fields {
			structTypeFields[i] = types.StructField{
				Name:     fs.name,
				Type:     fs.nomsType,
				Optional: fs.omitEmpty,
			}
		}
		structType = types.MakeStructType(strings.Title(t.Name()), structTypeFields...)
	}
	return
}

func listEncoder(t reflect.Type, seenStructs map[string]reflect.Type) encoderFunc {
	e := encoderCache.get(t)
	if e != nil {
		return e
	}

	var elemEncoder encoderFunc
	// lock e until encoder(s) are initialized
	var init sync.RWMutex
	init.Lock()
	defer init.Unlock()
	e = func(v reflect.Value) types.Value {
		init.RLock()
		defer init.RUnlock()
		values := make([]types.Value, v.Len())
		for i := 0; i < v.Len(); i++ {
			values[i] = elemEncoder(v.Index(i))
		}
		return types.NewList(values...)
	}

	encoderCache.set(t, e)
	elemEncoder = typeEncoder(t.Elem(), seenStructs, nomsTags{})
	return e
}

<<<<<<< HEAD
func setEncoder(t reflect.Type, seenStructs map[string]reflect.Type) encoderFunc {
=======
// Encode set from array or slice
func setFromListEncoder(t reflect.Type, parentStructTypes []reflect.Type) encoderFunc {
	e := setEncoderCache.get(t)
	if e != nil {
		return e
	}

	var elemEncoder encoderFunc
	// lock e until encoder(s) are initialized
	var init sync.RWMutex
	init.Lock()
	defer init.Unlock()
	e = func(v reflect.Value) types.Value {
		init.RLock()
		defer init.RUnlock()
		values := make([]types.Value, v.Len())
		for i := 0; i < v.Len(); i++ {
			values[i] = elemEncoder(v.Index(i))
		}
		return types.NewSet(values...)
	}

	setEncoderCache.set(t, e)
	elemEncoder = typeEncoder(t.Elem(), parentStructTypes, nomsTags{})
	return e
}

func setEncoder(t reflect.Type, parentStructTypes []reflect.Type) encoderFunc {
>>>>>>> 9ff2c1d8
	e := setEncoderCache.get(t)
	if e != nil {
		return e
	}

	var encoder encoderFunc
	// lock e until encoder(s) are initialized
	var init sync.RWMutex
	init.Lock()
	defer init.Unlock()
	e = func(v reflect.Value) types.Value {
		init.RLock()
		defer init.RUnlock()
		values := make([]types.Value, v.Len(), v.Len())
		for i, k := range v.MapKeys() {
			values[i] = encoder(k)
		}
		return types.NewSet(values...)
	}

	setEncoderCache.set(t, e)
	encoder = typeEncoder(t.Key(), seenStructs, nomsTags{})
	return e
}

func mapEncoder(t reflect.Type, seenStructs map[string]reflect.Type) encoderFunc {
	e := encoderCache.get(t)
	if e != nil {
		return e
	}

	var keyEncoder encoderFunc
	var valueEncoder encoderFunc
	// lock e until encoder(s) are initialized
	var init sync.RWMutex
	init.Lock()
	defer init.Unlock()
	e = func(v reflect.Value) types.Value {
		init.RLock()
		defer init.RUnlock()
		keys := v.MapKeys()
		kvs := make([]types.Value, 2*len(keys))
		for i, k := range keys {
			kvs[2*i] = keyEncoder(k)
			kvs[2*i+1] = valueEncoder(v.MapIndex(k))
		}
		return types.NewMap(kvs...)
	}

	encoderCache.set(t, e)
	keyEncoder = typeEncoder(t.Key(), seenStructs, nomsTags{})
	valueEncoder = typeEncoder(t.Elem(), seenStructs, nomsTags{})
	return e
}

func shouldEncodeAsSet(t reflect.Type, tags nomsTags) bool {
	switch t.Kind() {
	case reflect.Slice, reflect.Array:
		return tags.set
	case reflect.Map:
		// map[T]struct{} `noms:,"set"`
		return tags.set &&
			t.Elem().Kind() == reflect.Struct &&
			t.Elem().NumField() == 0
	default:
		panic(fmt.Errorf("called with unexpected kind %v", t.Kind()))
	}
}<|MERGE_RESOLUTION|>--- conflicted
+++ resolved
@@ -229,20 +229,13 @@
 	case reflect.Struct:
 		return structEncoder(t, seenStructs)
 	case reflect.Slice, reflect.Array:
-<<<<<<< HEAD
+		if shouldEncodeAsSet(t, tags) {
+			return setFromListEncoder(t, seenStructs)
+		}
 		return listEncoder(t, seenStructs)
 	case reflect.Map:
-		if shouldMapEncodeAsSet(t, tags) {
+		if shouldEncodeAsSet(t, tags) {
 			return setEncoder(t, seenStructs)
-=======
-		if shouldEncodeAsSet(t, tags) {
-			return setFromListEncoder(t, parentStructTypes)
-		}
-		return listEncoder(t, parentStructTypes)
-	case reflect.Map:
-		if shouldEncodeAsSet(t, tags) {
-			return setEncoder(t, parentStructTypes)
->>>>>>> 9ff2c1d8
 		}
 		return mapEncoder(t, seenStructs)
 	case reflect.Interface:
@@ -502,11 +495,8 @@
 	return e
 }
 
-<<<<<<< HEAD
-func setEncoder(t reflect.Type, seenStructs map[string]reflect.Type) encoderFunc {
-=======
 // Encode set from array or slice
-func setFromListEncoder(t reflect.Type, parentStructTypes []reflect.Type) encoderFunc {
+func setFromListEncoder(t reflect.Type, seenStructs map[string]reflect.Type) encoderFunc {
 	e := setEncoderCache.get(t)
 	if e != nil {
 		return e
@@ -528,12 +518,11 @@
 	}
 
 	setEncoderCache.set(t, e)
-	elemEncoder = typeEncoder(t.Elem(), parentStructTypes, nomsTags{})
+	elemEncoder = typeEncoder(t.Elem(), seenStructs, nomsTags{})
 	return e
 }
 
-func setEncoder(t reflect.Type, parentStructTypes []reflect.Type) encoderFunc {
->>>>>>> 9ff2c1d8
+func setEncoder(t reflect.Type, seenStructs map[string]reflect.Type) encoderFunc {
 	e := setEncoderCache.get(t)
 	if e != nil {
 		return e
