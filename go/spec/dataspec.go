// Copyright 2016 The Noms Authors. All rights reserved.
// Licensed under the Apache License, version 2.0:
// http://www.apache.org/licenses/LICENSE-2.0

package spec

import (
	"flag"
	"fmt"
	"net/url"
	"regexp"
	"strings"

	"github.com/attic-labs/noms/go/chunks"
	"github.com/attic-labs/noms/go/d"
	"github.com/attic-labs/noms/go/datas"
	"github.com/attic-labs/noms/go/dataset"
	"github.com/attic-labs/noms/go/types"
)

var (
	datasetRe = regexp.MustCompile("^" + dataset.DatasetRe.String() + "$")
)

func GetDatabase(str string) (datas.Database, error) {
	sp, err := parseDatabaseSpec(str)
	if err != nil {
		return nil, err
	}
	return sp.Database()
}

func GetChunkStore(str string) (chunks.ChunkStore, error) {
	sp, err := parseDatabaseSpec(str)
	if err != nil {
		return nil, err
	}

	switch sp.Protocol {
	case "ldb":
		return chunks.NewLevelDBStoreUseFlags(sp.Path, ""), nil
	case "mem":
		return chunks.NewMemoryStore(), nil
	default:
		return nil, fmt.Errorf("Unable to create chunkstore for protocol: %s", str)
	}
}

func GetDataset(str string) (dataset.Dataset, error) {
	sp, err := parseDatasetSpec(str)
	if err != nil {
		return dataset.Dataset{}, err
	}
	return sp.Dataset()
}

func GetPath(str string) (datas.Database, types.Value, error) {
	sp, err := parsePathSpec(str)
	if err != nil {
		return nil, nil, err
	}
	return sp.Value()
}

type databaseSpec struct {
	Protocol    string
	Path        string
	accessToken string
}

type datasetSpec struct {
	DbSpec      databaseSpec
	DatasetName string
}

type pathSpec struct {
	DbSpec databaseSpec
	Path   AbsolutePath
}

func parseDatabaseSpec(spec string) (databaseSpec, error) {
	ldbDatabaseSpec := func(path string) (databaseSpec, error) {
		if len(path) == 0 {
			return databaseSpec{}, fmt.Errorf("Empty file system path")
		}
		return databaseSpec{Protocol: "ldb", Path: path}, nil
	}

	parts := strings.SplitN(spec, ":", 2) // [protocol] [, path]?
	protocol := parts[0]

	// If there was no ":" then this is either a mem spec, or a filesystem path.
	// This is ambiguous if the file system path is "mem" but that just means the path needs to be explicitly "ldb:mem".
	if len(parts) == 1 {
		if protocol == "mem" {
			return databaseSpec{Protocol: "mem"}, nil
		}
		return ldbDatabaseSpec(protocol)
	}

	path := parts[1]

	switch protocol {
	case "http", "https":
		u, err := url.Parse(spec)
		if err != nil || len(u.Host) == 0 {
			return databaseSpec{}, fmt.Errorf("Invalid URL: %s", spec)
		}
		token := u.Query().Get("access_token")
		return databaseSpec{Protocol: protocol, Path: path, accessToken: token}, nil

	case "ldb":
		return ldbDatabaseSpec(path)

	case "mem":
		return databaseSpec{}, fmt.Errorf(`In-memory database must be specified as "mem", not "mem:%s"`, path)

	default:
		return databaseSpec{}, fmt.Errorf("Invalid database protocol: %s", spec)
	}
}

func splitAndParseDatabaseSpec(spec string) (databaseSpec, string, error) {
	parts := strings.SplitN(spec, "::", 2)
	if len(parts) != 2 {
		return databaseSpec{}, "", fmt.Errorf("Missing :: separator between database and dataset: %s", spec)
	}

	dbSpec, err := parseDatabaseSpec(parts[0])
	if err != nil {
		return databaseSpec{}, "", err
	}

	return dbSpec, parts[1], nil
}

func parseDatasetSpec(spec string) (datasetSpec, error) {
	dbSpec, dsName, err := splitAndParseDatabaseSpec(spec)
	if err != nil {
		return datasetSpec{}, err
	}

	if !datasetRe.MatchString(dsName) {
		return datasetSpec{}, fmt.Errorf("Invalid dataset, must match %s: %s", dataset.DatasetRe.String(), dsName)
	}

	return datasetSpec{dbSpec, dsName}, nil
}

func parsePathSpec(spec string) (pathSpec, error) {
	dbSpec, pathStr, err := splitAndParseDatabaseSpec(spec)
	if err != nil {
		return pathSpec{}, err
	}

	path, err := NewAbsolutePath(pathStr)
	if err != nil {
		return pathSpec{}, err
	}

	return pathSpec{dbSpec, path}, nil
}

func (s databaseSpec) String() string {
	return s.Protocol + ":" + s.Path
}

func (spec databaseSpec) Database() (ds datas.Database, err error) {
	switch spec.Protocol {
	case "http", "https":
		err = d.Unwrap(d.Try(func() {
			ds = datas.NewRemoteDatabase(spec.String(), "Bearer "+spec.accessToken)
		}))
	case "ldb":
		err = d.Unwrap(d.Try(func() {
			ds = datas.NewDatabase(chunks.NewLevelDBStoreUseFlags(spec.Path, ""))
		}))
	case "mem":
		ds = datas.NewDatabase(chunks.NewMemoryStore())
	default:
		err = fmt.Errorf("Invalid path prototocol: %s", spec.Protocol)
	}
	return
}

func (spec datasetSpec) Dataset() (dataset.Dataset, error) {
	store, err := spec.DbSpec.Database()
	if err != nil {
		return dataset.Dataset{}, err
	}

	return dataset.NewDataset(store, spec.DatasetName), nil
}

func (s datasetSpec) String() string {
	return s.DbSpec.String() + "::" + s.DatasetName
}

func (spec datasetSpec) Value() (datas.Database, types.Value, error) {
	dataset, err := spec.Dataset()
	if err != nil {
		return nil, nil, err
	}

	commit, ok := dataset.MaybeHead()
	if !ok {
		dataset.Database().Close()
		return nil, nil, fmt.Errorf("No head value for dataset: %s", spec.DatasetName)
	}

	return dataset.Database(), commit, nil
}

func (spec pathSpec) Value() (db datas.Database, val types.Value, err error) {
	db, err = spec.DbSpec.Database()
	if err != nil {
		return
	}

	val = spec.Path.Resolve(db)
	return
}

<<<<<<< HEAD
func RegisterDatabaseFlags(flags *flag.FlagSet) {
	chunks.RegisterLevelDBFlags(flags)
=======
func RegisterDatabaseFlags() {
	chunks.RegisterLevelDBFlags()
}

// Utility functions to create specs
func CreateDatabaseSpecString(protocol, path string) string {
	return fmt.Sprintf("%s:%s", protocol, path)
}

func CreateValueSpecString(protocol, path, value string) string {
	return fmt.Sprintf("%s:%s::%s", protocol, path, value)
>>>>>>> 05d0b097
}<|MERGE_RESOLUTION|>--- conflicted
+++ resolved
@@ -221,12 +221,8 @@
 	return
 }
 
-<<<<<<< HEAD
 func RegisterDatabaseFlags(flags *flag.FlagSet) {
 	chunks.RegisterLevelDBFlags(flags)
-=======
-func RegisterDatabaseFlags() {
-	chunks.RegisterLevelDBFlags()
 }
 
 // Utility functions to create specs
@@ -236,5 +232,4 @@
 
 func CreateValueSpecString(protocol, path, value string) string {
 	return fmt.Sprintf("%s:%s::%s", protocol, path, value)
->>>>>>> 05d0b097
 }