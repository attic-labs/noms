package types

import (
	"math/rand"
	"sync"
	"testing"

	"github.com/stretchr/testify/assert"
	"github.com/stretchr/testify/suite"
)

type testList []Value

func (tl testList) Set(idx int, v Value) (res testList) {
	res = append(res, tl[:idx]...)
	res = append(res, v)
	res = append(res, tl[idx+1:]...)
	return
}

func (tl testList) Insert(idx int, vs ...Value) (res testList) {
	res = append(res, tl[:idx]...)
	res = append(res, vs...)
	res = append(res, tl[idx:]...)
	return
}

func (tl testList) Remove(start, end int) (res testList) {
	res = append(res, tl[:start]...)
	res = append(res, tl[end:]...)
	return
}

func (tl testList) RemoveAt(idx int) testList {
	return tl.Remove(idx, idx+1)
}

func (tl testList) toList() List {
	return NewList(tl...)
}

func (tl testList) toTypedList(t *Type) List {
	return NewTypedList(MakeListType(t), tl...)
}

func newTestList(length int) testList {
	tl := testList{}
	for i := 0; i < length; i++ {
		tl = append(tl, Number(i))
	}
	return tl
}

func newTestListFromList(list List) testList {
	tl := testList{}
	list.IterAll(func(v Value, idx uint64) {
		tl = append(tl, v)
	})
	return tl
}

type listTestSuite struct {
	collectionTestSuite
	elems testList
}

func newListTestSuite(size uint, expectRefStr string, expectChunkCount int, expectPrependChunkDiff int, expectAppendChunkDiff int) *listTestSuite {
	length := 1 << size
	elems := newTestList(length)
	tr := MakeListType(NumberType)
	list := NewTypedList(tr, elems...)
	return &listTestSuite{
		collectionTestSuite: collectionTestSuite{
			col:                    list,
			expectType:             tr,
			expectLen:              uint64(length),
			expectRef:              expectRefStr,
			expectChunkCount:       expectChunkCount,
			expectPrependChunkDiff: expectPrependChunkDiff,
			expectAppendChunkDiff:  expectAppendChunkDiff,
			validate: func(v2 Collection) bool {
				l2 := v2.(List)
				out := []Value{}
				l2.IterAll(func(v Value, index uint64) {
					out = append(out, v)
				})
				return valueSlicesEqual(elems, out)
			},
			prependOne: func() Collection {
				dup := make([]Value, length+1)
				dup[0] = Number(0)
				copy(dup[1:], elems)
				return NewTypedList(tr, dup...)
			},
			appendOne: func() Collection {
				dup := make([]Value, length+1)
				copy(dup, elems)
				dup[len(dup)-1] = Number(0)
				return NewTypedList(tr, dup...)
			},
		},
		elems: elems,
	}
}

func (suite *listTestSuite) TestGet() {
	list := suite.col.(List)
	for i := 0; i < len(suite.elems); i++ {
		suite.True(suite.elems[i].Equals(list.Get(uint64(i))))
	}
	suite.Equal(suite.expectLen, list.Len())
}

func (suite *listTestSuite) TestIter() {
	list := suite.col.(List)
	expectIdx := uint64(0)
	endAt := suite.expectLen / 2
	list.Iter(func(v Value, idx uint64) bool {
		suite.Equal(expectIdx, idx)
		expectIdx++
		suite.Equal(suite.elems[idx], v)
		return expectIdx == endAt
	})

	suite.Equal(endAt, expectIdx)
}

func (suite *listTestSuite) TestIterAllP() {
	list := suite.col.(List)
	mu := sync.Mutex{}
	indexes := map[Value]uint64{}
	for i, v := range suite.elems {
		indexes[v] = uint64(i)
	}
	visited := map[Value]bool{}
	list.IterAllP(64, func(v Value, idx uint64) {
		mu.Lock()
		_, seen := visited[v]
		visited[v] = true
		mu.Unlock()
		suite.False(seen)
		suite.Equal(idx, indexes[v])
	})

	suite.Equal(suite.expectLen, uint64(len(visited)))
}

func (suite *listTestSuite) TestMap() {
	list := suite.col.(List)
	l := list.Map(func(v Value, i uint64) interface{} {
		v1 := v.(Number)
		return v1 + Number(i)
	})

	suite.Equal(uint64(len(l)), suite.expectLen)
	for i := 0; i < len(l); i++ {
		suite.Equal(l[i], list.Get(uint64(i)).(Number)+Number(i))
	}
}

func (suite *listTestSuite) TestMapP() {
	list := suite.col.(List)

	l := list.MapP(64, func(v Value, i uint64) interface{} {
		v1 := v.(Number)
		return v1 + Number(i)
	})

	suite.Equal(uint64(len(l)), list.Len())
	for i := 0; i < len(l); i++ {
		suite.Equal(l[i], list.Get(uint64(i)).(Number)+Number(i))
	}
}

func TestListSuite1K(t *testing.T) {
	suite.Run(t, newListTestSuite(10, "sha1-34023a22fa32bda7d77c64c62361f3b31d674e6e", 17, 19, 2))
}

func TestListSuite4K(t *testing.T) {
	suite.Run(t, newListTestSuite(12, "sha1-50389fd9a33c921c9aa7cc2b9b93290a13443cb4", 2, 3, 2))
}

func TestListInsert(t *testing.T) {
	assert := assert.New(t)

	tl := newTestList(512)
	list := tl.toList()

	for i := 0; i < len(tl); i += 16 {
		tl = tl.Insert(i, Number(i))
		list = list.Insert(uint64(i), Number(i))
	}

	assert.True(tl.toList().Equals(list))
}

func TestListRemove(t *testing.T) {
	assert := assert.New(t)

	tl := newTestList(512)
	list := tl.toList()

	for i := len(tl) - 16; i >= 0; i -= 16 {
		tl = tl.Remove(i, i+4)
		list = list.Remove(uint64(i), uint64(i+4))
	}

	assert.True(tl.toList().Equals(list))
}

func TestListRemoveAt(t *testing.T) {
	assert := assert.New(t)

	l0 := NewList()
	l0 = l0.Append(Bool(false), Bool(true))
	l1 := l0.RemoveAt(1)
	assert.True(NewList(Bool(false)).Equals(l1))
	l1 = l1.RemoveAt(0)
	assert.True(NewList().Equals(l1))

	assert.Panics(func() {
		l1.RemoveAt(0)
	})
}

func getTestListLen() uint64 {
	return uint64(listPattern) * 50
}

func getTestList() testList {
	length := int(getTestListLen())
	s := rand.NewSource(42)
	values := make([]Value, length)
	for i := 0; i < length; i++ {
		values[i] = Number(s.Int63() & 0xff)
	}

	return values
}

func getTestListUnique() testList {
	length := int(getTestListLen())
	s := rand.NewSource(42)
	uniques := map[int64]bool{}
	for len(uniques) < length {
		uniques[s.Int63()] = true
	}
	values := make([]Value, 0, length)
	for k := range uniques {
		values = append(values, Number(k))
	}
	return values
}

func testListFromNomsList(list List) testList {
	simple := make(testList, list.Len())
	list.IterAll(func(v Value, offset uint64) {
		simple[offset] = v
	})
	return simple
}

func TestStreamingListCreation(t *testing.T) {
	if testing.Short() {
		t.Skip("Skipping test in short mode.")
	}
	assert := assert.New(t)

	vs := NewTestValueStore()
	simpleList := getTestList()

	tr := MakeListType(NumberType)
	cl := NewTypedList(tr, simpleList...)
	valueChan := make(chan Value)
	listChan := NewStreamingTypedList(tr, vs, valueChan)
	for _, v := range simpleList {
		valueChan <- v
	}
	close(valueChan)
	sl := <-listChan
	assert.True(cl.Equals(sl))
	cl.Iter(func(v Value, idx uint64) (done bool) {
		done = !assert.EqualValues(v, sl.Get(idx))
		return
	})
}

func TestListAppend(t *testing.T) {
	if testing.Short() {
		t.Skip("Skipping test in short mode.")
	}
	assert := assert.New(t)

	newList := func(items testList) List {
		tr := MakeListType(NumberType)
		return NewTypedList(tr, items...)
	}

	listToSimple := func(cl List) (simple testList) {
		cl.IterAll(func(v Value, offset uint64) {
			simple = append(simple, v)
		})
		return
	}

	cl := newList(getTestList())
	cl2 := cl.Append(Number(42))
	cl3 := cl2.Append(Number(43))
	cl4 := cl3.Append(getTestList()...)
	cl5 := cl4.Append(Number(44), Number(45))
	cl6 := cl5.Append(getTestList()...)

	expected := getTestList()
	assert.Equal(expected, listToSimple(cl))
	assert.Equal(getTestListLen(), cl.Len())
	assert.True(newList(expected).Equals(cl))

	expected = append(expected, Number(42))
	assert.Equal(expected, listToSimple(cl2))
	assert.Equal(getTestListLen()+1, cl2.Len())
	assert.True(newList(expected).Equals(cl2))

	expected = append(expected, Number(43))
	assert.Equal(expected, listToSimple(cl3))
	assert.Equal(getTestListLen()+2, cl3.Len())
	assert.True(newList(expected).Equals(cl3))

	expected = append(expected, getTestList()...)
	assert.Equal(expected, listToSimple(cl4))
	assert.Equal(2*getTestListLen()+2, cl4.Len())
	assert.True(newList(expected).Equals(cl4))

	expected = append(expected, Number(44), Number(45))
	assert.Equal(expected, listToSimple(cl5))
	assert.Equal(2*getTestListLen()+4, cl5.Len())
	assert.True(newList(expected).Equals(cl5))

	expected = append(expected, getTestList()...)
	assert.Equal(expected, listToSimple(cl6))
	assert.Equal(3*getTestListLen()+4, cl6.Len())
	assert.True(newList(expected).Equals(cl6))
}

func TestListInsertNothing(t *testing.T) {
	assert := assert.New(t)

	cl := getTestList().toList()

	assert.True(cl.Equals(cl.Insert(0)))
	for i := uint64(1); i < getTestListLen(); i *= 2 {
		assert.True(cl.Equals(cl.Insert(i)))
	}
	assert.True(cl.Equals(cl.Insert(cl.Len() - 1)))
	assert.True(cl.Equals(cl.Insert(cl.Len())))
}

func TestListInsertStart(t *testing.T) {
	if testing.Short() {
		t.Skip("Skipping test in short mode.")
	}
	assert := assert.New(t)

	cl := getTestList().toList()
	cl2 := cl.Insert(0, Number(42))
	cl3 := cl2.Insert(0, Number(43))
	cl4 := cl3.Insert(0, getTestList()...)
	cl5 := cl4.Insert(0, Number(44), Number(45))
	cl6 := cl5.Insert(0, getTestList()...)

	expected := getTestList()
	assert.Equal(expected, testListFromNomsList(cl))
	assert.Equal(getTestListLen(), cl.Len())
	assert.True(expected.toList().Equals(cl))

	expected = expected.Insert(0, Number(42))
	assert.Equal(expected, testListFromNomsList(cl2))
	assert.Equal(getTestListLen()+1, cl2.Len())
	assert.True(expected.toList().Equals(cl2))

	expected = expected.Insert(0, Number(43))
	assert.Equal(expected, testListFromNomsList(cl3))
	assert.Equal(getTestListLen()+2, cl3.Len())
	assert.True(expected.toList().Equals(cl3))

	expected = expected.Insert(0, getTestList()...)
	assert.Equal(expected, testListFromNomsList(cl4))
	assert.Equal(2*getTestListLen()+2, cl4.Len())
	assert.True(expected.toList().Equals(cl4))

	expected = expected.Insert(0, Number(44), Number(45))
	assert.Equal(expected, testListFromNomsList(cl5))
	assert.Equal(2*getTestListLen()+4, cl5.Len())
	assert.True(expected.toList().Equals(cl5))

	expected = expected.Insert(0, getTestList()...)
	assert.Equal(expected, testListFromNomsList(cl6))
	assert.Equal(3*getTestListLen()+4, cl6.Len())
	assert.True(expected.toList().Equals(cl6))
}

func TestListInsertMiddle(t *testing.T) {
	if testing.Short() {
		t.Skip("Skipping test in short mode.")
	}
	assert := assert.New(t)

	cl := getTestList().toList()
	cl2 := cl.Insert(100, Number(42))
	cl3 := cl2.Insert(200, Number(43))
	cl4 := cl3.Insert(300, getTestList()...)
	cl5 := cl4.Insert(400, Number(44), Number(45))
	cl6 := cl5.Insert(500, getTestList()...)
	cl7 := cl6.Insert(600, Number(100))

	expected := getTestList()
	assert.Equal(expected, testListFromNomsList(cl))
	assert.Equal(getTestListLen(), cl.Len())
	assert.True(expected.toList().Equals(cl))

	expected = expected.Insert(100, Number(42))
	assert.Equal(expected, testListFromNomsList(cl2))
	assert.Equal(getTestListLen()+1, cl2.Len())
	assert.True(expected.toList().Equals(cl2))

	expected = expected.Insert(200, Number(43))
	assert.Equal(expected, testListFromNomsList(cl3))
	assert.Equal(getTestListLen()+2, cl3.Len())
	assert.True(expected.toList().Equals(cl3))

	expected = expected.Insert(300, getTestList()...)
	assert.Equal(expected, testListFromNomsList(cl4))
	assert.Equal(2*getTestListLen()+2, cl4.Len())
	assert.True(expected.toList().Equals(cl4))

	expected = expected.Insert(400, Number(44), Number(45))
	assert.Equal(expected, testListFromNomsList(cl5))
	assert.Equal(2*getTestListLen()+4, cl5.Len())
	assert.True(expected.toList().Equals(cl5))

	expected = expected.Insert(500, getTestList()...)
	assert.Equal(expected, testListFromNomsList(cl6))
	assert.Equal(3*getTestListLen()+4, cl6.Len())
	assert.True(expected.toList().Equals(cl6))

	expected = expected.Insert(600, Number(100))
	assert.Equal(expected, testListFromNomsList(cl7))
	assert.Equal(3*getTestListLen()+5, cl7.Len())
	assert.True(expected.toList().Equals(cl7))
}

func TestListInsertRanges(t *testing.T) {
	if testing.Short() {
		t.Skip("Skipping test in short mode.")
	}
	assert := assert.New(t)

	testList := getTestList()
	whole := testList.toList()

	// Compare list equality. Increment by 256 (16^2) because each iteration requires building a new list, which is slow.
	for incr, i := 256, 0; i < len(testList)-incr; i += incr {
		for window := 1; window <= incr; window *= 16 {
			testListPart := testList.Remove(i, i+window)
			actual := testListPart.toList().Insert(uint64(i), testList[i:i+window]...)
			assert.Equal(whole.Len(), actual.Len())
			assert.True(whole.Equals(actual))
		}
	}

	// Compare list length, which doesn't require building a new list every iteration, so the increment can be smaller.
	for incr, i := 10, 0; i < len(testList); i += incr {
		assert.Equal(len(testList)+incr, int(whole.Insert(uint64(i), testList[0:incr]...).Len()))
	}
}

func TestListInsertTypeError(t *testing.T) {
	assert := assert.New(t)

	testList := getTestList()
	tr := MakeListType(NumberType)
	cl := NewTypedList(tr, testList...)
	assert.Panics(func() {
		cl.Insert(2, Bool(true))
	})
}

func TestListRemoveNothing(t *testing.T) {
	assert := assert.New(t)

	cl := getTestList().toList()

	assert.True(cl.Equals(cl.Remove(0, 0)))
	for i := uint64(1); i < getTestListLen(); i *= 2 {
		assert.True(cl.Equals(cl.Remove(i, i)))
	}
	assert.True(cl.Equals(cl.Remove(cl.Len()-1, cl.Len()-1)))
	assert.True(cl.Equals(cl.Remove(cl.Len(), cl.Len())))
}

func TestListRemoveEverything(t *testing.T) {
	assert := assert.New(t)

	cl := getTestList().toList().Remove(0, getTestListLen())

	assert.True(NewList().Equals(cl))
	assert.Equal(0, int(cl.Len()))
}

func TestListRemoveAtMiddle(t *testing.T) {
	if testing.Short() {
		t.Skip("Skipping test in short mode.")
	}
	assert := assert.New(t)

	cl := getTestList().toList()
	cl2 := cl.RemoveAt(100)
	cl3 := cl2.RemoveAt(200)

	expected := getTestList()
	assert.Equal(expected, testListFromNomsList(cl))
	assert.Equal(getTestListLen(), cl.Len())
	assert.True(expected.toList().Equals(cl))

	expected = expected.RemoveAt(100)
	assert.Equal(expected, testListFromNomsList(cl2))
	assert.Equal(getTestListLen()-1, cl2.Len())
	assert.True(expected.toList().Equals(cl2))

	expected = expected.RemoveAt(200)
	assert.Equal(expected, testListFromNomsList(cl3))
	assert.Equal(getTestListLen()-2, cl3.Len())
	assert.True(expected.toList().Equals(cl3))
}

func TestListRemoveRanges(t *testing.T) {
	if testing.Short() {
		t.Skip("Skipping test in short mode.")
	}
	assert := assert.New(t)

	testList := getTestList()
	whole := testList.toList()

	// Compare list equality. Increment by 256 (16^2) because each iteration requires building a new list, which is slow.
	for incr, i := 256, 0; i < len(testList)-incr; i += incr {
		for window := 1; window <= incr; window *= 16 {
			testListPart := testList.Remove(i, i+window)
			expected := testListPart.toList()
			actual := whole.Remove(uint64(i), uint64(i+window))
			assert.Equal(expected.Len(), actual.Len())
			assert.True(expected.Equals(actual))
		}
	}

	// Compare list length, which doesn't require building a new list every iteration, so the increment can be smaller.
	for incr, i := 10, 0; i < len(testList)-incr; i += incr {
		assert.Equal(len(testList)-incr, int(whole.Remove(uint64(i), uint64(i+incr)).Len()))
	}
}

func TestListSet(t *testing.T) {
	if testing.Short() {
		t.Skip("Skipping test in short mode.")
	}
	assert := assert.New(t)

	testList := getTestList()
	cl := testList.toList()

	testIdx := func(idx int, testEquality bool) {
		newVal := Number(-1) // Test values are never < 0
		cl2 := cl.Set(uint64(idx), newVal)
		assert.False(cl.Equals(cl2))
		if testEquality {
			assert.True(testList.Set(idx, newVal).toList().Equals(cl2))
		}
	}

	// Compare list equality. Increment by 100 because each iteration requires building a new list, which is slow, but always test the last index.
	for incr, i := 100, 0; i < len(testList); i += incr {
		testIdx(i, true)
	}
	testIdx(len(testList)-1, true)

	// Compare list unequality, which doesn't require building a new list every iteration, so the increment can be smaller.
	for incr, i := 10, 0; i < len(testList); i += incr {
		testIdx(i, false)
	}

	tr := MakeListType(NumberType)
	cl2 := NewTypedList(tr, testList...)
	assert.Panics(func() {
		cl2.Set(0, Bool(true))
	})
}

func TestListSlice(t *testing.T) {
	if testing.Short() {
		t.Skip("Skipping test in short mode.")
	}
	assert := assert.New(t)

	tr := MakeListType(NumberType)
	testList := getTestList()

	cl := NewTypedList(tr, testList...)
	empty := NewTypedList(tr)

	assert.True(cl.Equals(cl.Slice(0, cl.Len())))
	assert.True(cl.Equals(cl.Slice(0, cl.Len()+1)))
	assert.True(cl.Equals(cl.Slice(0, cl.Len()*2)))

	assert.True(empty.Equals(cl.Slice(0, 0)))
	assert.True(empty.Equals(cl.Slice(1, 1)))
	assert.True(empty.Equals(cl.Slice(cl.Len()/2, cl.Len()/2)))
	assert.True(empty.Equals(cl.Slice(cl.Len()-1, cl.Len()-1)))
	assert.True(empty.Equals(cl.Slice(cl.Len(), cl.Len())))
	assert.True(empty.Equals(cl.Slice(cl.Len(), cl.Len()+1)))
	assert.True(empty.Equals(cl.Slice(cl.Len(), cl.Len()*2)))

	cl2 := NewTypedList(tr, testList[0:1]...)
	cl3 := NewTypedList(tr, testList[1:2]...)
	cl4 := NewTypedList(tr, testList[len(testList)/2:len(testList)/2+1]...)
	cl5 := NewTypedList(tr, testList[len(testList)-2:len(testList)-1]...)
	cl6 := NewTypedList(tr, testList[len(testList)-1:]...)

	assert.True(cl2.Equals(cl.Slice(0, 1)))
	assert.True(cl3.Equals(cl.Slice(1, 2)))
	assert.True(cl4.Equals(cl.Slice(cl.Len()/2, cl.Len()/2+1)))
	assert.True(cl5.Equals(cl.Slice(cl.Len()-2, cl.Len()-1)))
	assert.True(cl6.Equals(cl.Slice(cl.Len()-1, cl.Len())))
	assert.True(cl6.Equals(cl.Slice(cl.Len()-1, cl.Len()+1)))
	assert.True(cl6.Equals(cl.Slice(cl.Len()-1, cl.Len()*2)))

	cl7 := NewTypedList(tr, testList[:len(testList)/2]...)
	cl8 := NewTypedList(tr, testList[len(testList)/2:]...)

	assert.True(cl7.Equals(cl.Slice(0, cl.Len()/2)))
	assert.True(cl8.Equals(cl.Slice(cl.Len()/2, cl.Len())))
	assert.True(cl8.Equals(cl.Slice(cl.Len()/2, cl.Len()+1)))
	assert.True(cl8.Equals(cl.Slice(cl.Len()/2, cl.Len()*2)))
}

func TestListFilter(t *testing.T) {
	if testing.Short() {
		t.Skip("Skipping test in short mode.")
	}
	assert := assert.New(t)

	simple := getTestList()
	filterCb := func(v Value, idx uint64) bool {
		return uint64(v.(Number))%5 != 0
	}

	expected := testList{}
	for i, v := range simple {
		if filterCb(v, uint64(i)) {
			expected = append(expected, v)
		}

	}
	cl := simple.toList()

	res := cl.Filter(filterCb)
	assert.Equal(len(expected), int(res.Len()))
	res.IterAll(func(v Value, idx uint64) {
		assert.Equal(expected[idx], v)
	})
	assert.True(expected.toList().Equals(res))
}

func TestListFirstNNumbers(t *testing.T) {
	assert := assert.New(t)

	listType := MakeListType(NumberType)

	firstNNumbers := func(n int) []Value {
		nums := []Value{}
		for i := 0; i < n; i++ {
			nums = append(nums, Number(i))
		}

		return nums
	}

<<<<<<< HEAD
	ool := NewTypedRefFromValue(Number(0))
	l2 := NewList(ool)
	c2 := l2.Chunks()
	assert.Len(c2, 1)
=======
	nums := firstNNumbers(5000)
	s := NewTypedList(listType, nums...)
	assert.Equal("sha1-9220f195a4273c1c31643014a6c6c6a39b2c068b", s.Ref().String())
}
>>>>>>> 5da29dc1

func TestListRefOfStructFirstNNumbers(t *testing.T) {
	if testing.Short() {
		t.Skip("Skipping test in short mode.")
	}
	assert := assert.New(t)
	vs := NewTestValueStore()

	structType := MakeStructType("num", map[string]*Type{
		"n": NumberType,
	})

	refOfTypeStructType := MakeRefType(structType)
	listType := MakeListType(refOfTypeStructType)

	firstNNumbers := func(n int) []Value {
		nums := []Value{}
		for i := 0; i < n; i++ {
			r := vs.WriteValue(NewStruct(structType, structData{"n": Number(i)}))
			nums = append(nums, r)
		}

		return nums
	}

	nums := firstNNumbers(5000)
	s := NewTypedList(listType, nums...)
	assert.Equal("sha1-471aa3beb1f8d06a8a9a398c1b29fa34c0163ecd", s.Ref().String())
}

func TestListModifyAfterRead(t *testing.T) {
	assert := assert.New(t)
	vs := NewTestValueStore()

	list := getTestList().toList()
	// Drop chunk values.
	list = vs.ReadValue(vs.WriteValue(list).TargetRef()).(List)
	// Modify/query. Once upon a time this would crash.
	llen := list.Len()
	z := list.Get(0)
	list = list.RemoveAt(0)
	assert.Equal(llen-1, list.Len())
	list = list.Append(z)
	assert.Equal(llen, list.Len())
}<|MERGE_RESOLUTION|>--- conflicted
+++ resolved
@@ -173,11 +173,11 @@
 }
 
 func TestListSuite1K(t *testing.T) {
-	suite.Run(t, newListTestSuite(10, "sha1-34023a22fa32bda7d77c64c62361f3b31d674e6e", 17, 19, 2))
+	suite.Run(t, newListTestSuite(10, "sha1-e992e7259aec9a3e4df46d70d40d9ef30992bbd7", 17, 19, 2))
 }
 
 func TestListSuite4K(t *testing.T) {
-	suite.Run(t, newListTestSuite(12, "sha1-50389fd9a33c921c9aa7cc2b9b93290a13443cb4", 2, 3, 2))
+	suite.Run(t, newListTestSuite(12, "sha1-aac25b5ebf894249217f1996f6554bff62bb7382", 2, 3, 2))
 }
 
 func TestListInsert(t *testing.T) {
@@ -683,17 +683,10 @@
 		return nums
 	}
 
-<<<<<<< HEAD
-	ool := NewTypedRefFromValue(Number(0))
-	l2 := NewList(ool)
-	c2 := l2.Chunks()
-	assert.Len(c2, 1)
-=======
-	nums := firstNNumbers(5000)
+	nums := firstNNumbers(testListSize)
 	s := NewTypedList(listType, nums...)
-	assert.Equal("sha1-9220f195a4273c1c31643014a6c6c6a39b2c068b", s.Ref().String())
-}
->>>>>>> 5da29dc1
+	assert.Equal("sha1-77c24e36fd4d1b367e36b86f158e7fdd38373a6d", s.Ref().String())
+}
 
 func TestListRefOfStructFirstNNumbers(t *testing.T) {
 	if testing.Short() {
@@ -719,9 +712,9 @@
 		return nums
 	}
 
-	nums := firstNNumbers(5000)
+	nums := firstNNumbers(testListSize)
 	s := NewTypedList(listType, nums...)
-	assert.Equal("sha1-471aa3beb1f8d06a8a9a398c1b29fa34c0163ecd", s.Ref().String())
+	assert.Equal("sha1-87be8b38153a653f140dbb67064f6ea832726871", s.Ref().String())
 }
 
 func TestListModifyAfterRead(t *testing.T) {
