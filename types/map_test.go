package types

import (
	"bytes"
	"math/rand"
	"sort"
	"testing"

	"github.com/stretchr/testify/assert"
	"github.com/stretchr/testify/suite"
)

const testMapSize = 1000

type testMapGenFn func(v Number) Value

type testMap struct {
	entries     []mapEntry
	tr          *Type
	knownBadKey Value
}

func (tm testMap) Len() int {
	return len(tm.entries)
}

func (tm testMap) Less(i, j int) bool {
	return tm.entries[i].key.Less(tm.entries[j].key)
}

func (tm testMap) Swap(i, j int) {
	tm.entries[i], tm.entries[j] = tm.entries[j], tm.entries[i]
}

func (tm testMap) SetValue(i int, v Value) testMap {
	entries := make([]mapEntry, 0, len(tm.entries))
	entries = append(entries, tm.entries...)
	entries[i].value = v
	return testMap{entries, tm.tr, tm.knownBadKey}
}

func (tm testMap) Remove(from, to int) testMap {
	entries := make([]mapEntry, 0, len(tm.entries)-(to-from))
	entries = append(entries, tm.entries[:from]...)
	entries = append(entries, tm.entries[to:]...)
	return testMap{entries, tm.tr, tm.knownBadKey}
}

func (tm testMap) MaybeGet(key Value) (v Value, ok bool) {
	for _, entry := range tm.entries {
		if entry.key.Equals(key) {
			return entry.value, true
		}
	}
<<<<<<< HEAD
	return nil, false
=======
	return NewMap(keyvals...)
>>>>>>> 0e87d9f4
}

func (tm testMap) Diff(last testMap) (added []Value, removed []Value, modified []Value) {
	// Note: this could be use tm.toMap/last.toMap and then tmMap.Diff(lastMap) but the
	// purpose of this method is to be redundant.
	added = make([]Value, 0)
	removed = make([]Value, 0)
	modified = make([]Value, 0)

	if len(tm.entries) == 0 && len(last.entries) == 0 {
		return // nothing changed
	}
	if len(tm.entries) == 0 {
		// everything removed
		for _, entry := range last.entries {
			removed = append(removed, entry.key)
		}
		return
	}
	if len(last.entries) == 0 {
		// everything added
		for _, entry := range tm.entries {
			added = append(added, entry.key)
		}
		return
	}

	for _, entry := range tm.entries {
		otherValue, exists := last.MaybeGet(entry.key)
		if !exists {
			added = append(added, entry.key)
		} else if !entry.value.Equals(otherValue) {
			modified = append(modified, entry.key)
		}
	}
	for _, entry := range last.entries {
		_, exists := tm.MaybeGet(entry.key)
		if !exists {
			removed = append(removed, entry.key)
		}
	}
	return
}

func (tm testMap) toMap() Map {
	keyvals := []Value{}
	for _, entry := range tm.entries {
		keyvals = append(keyvals, entry.key, entry.value)
	}
	return NewMap(keyvals...)
}

func (tm testMap) Flatten(from, to int) []Value {
	flat := make([]Value, 0, len(tm.entries)*2)
	for _, entry := range tm.entries[from:to] {
		flat = append(flat, entry.key)
		flat = append(flat, entry.value)
	}
	return flat
}

func (tm testMap) FlattenAll() []Value {
	return tm.Flatten(0, len(tm.entries))
}

func newTestMap(length int) testMap {
	entries := make([]mapEntry, 0, length)
	for i := 0; i < length; i++ {
		entry := mapEntry{Number(i), Number(i * 2)}
		entries = append(entries, entry)
	}
	return testMap{entries, MakeMapType(NumberType, NumberType), Number(length + 2)}
}

func newTestMapFromMap(m Map) testMap {
	entries := make([]mapEntry, 0, m.Len())
	m.IterAll(func(key, value Value) {
		entries = append(entries, mapEntry{key, value})
	})
	return testMap{entries, m.Type(), Number(-0)}
}

func newTestMapWithGen(length int, gen testMapGenFn, tr *Type) testMap {
	s := rand.NewSource(4242)
	used := map[int64]bool{}

	var mask int64 = 0xffffff
	entries := make([]mapEntry, 0, length)
	for len(entries) < length {
		v := s.Int63() & mask
		if _, ok := used[v]; !ok {
			entry := mapEntry{gen(Number(v)), gen(Number(v * 2))}
			entries = append(entries, entry)
			used[v] = true
		}
	}

	return testMap{entries, MakeMapType(tr, tr), gen(Number(mask + 1))}
}

type mapTestSuite struct {
	collectionTestSuite
	elems testMap
}

func newMapTestSuite(size uint, expectRefStr string, expectChunkCount int, expectPrependChunkDiff int, expectAppendChunkDiff int) *mapTestSuite {
	length := 1 << size
	elems := newTestMap(length)
	tr := MakeMapType(NumberType, NumberType)
	tmap := NewMap(elems.FlattenAll()...)
	return &mapTestSuite{
		collectionTestSuite: collectionTestSuite{
			col:                    tmap,
			expectType:             tr,
			expectLen:              uint64(length),
			expectRef:              expectRefStr,
			expectChunkCount:       expectChunkCount,
			expectPrependChunkDiff: expectPrependChunkDiff,
			expectAppendChunkDiff:  expectAppendChunkDiff,
			validate: func(v2 Collection) bool {
				l2 := v2.(Map)
				out := []Value{}
				l2.IterAll(func(key, value Value) {
					out = append(out, key)
					out = append(out, value)
				})
				return valueSlicesEqual(elems.FlattenAll(), out)
			},
			prependOne: func() Collection {
				dup := make([]mapEntry, length+1)
				dup[0] = mapEntry{Number(-1), Number(-2)}
				copy(dup[1:], elems.entries)
				flat := []Value{}
				for _, entry := range dup {
					flat = append(flat, entry.key)
					flat = append(flat, entry.value)
				}
				return NewMap(flat...)
			},
			appendOne: func() Collection {
				dup := make([]mapEntry, length+1)
				copy(dup, elems.entries)
				dup[len(dup)-1] = mapEntry{Number(length*2 + 1), Number((length*2 + 1) * 2)}
				flat := []Value{}
				for _, entry := range dup {
					flat = append(flat, entry.key)
					flat = append(flat, entry.value)
				}
				return NewMap(flat...)
			},
		},
		elems: elems,
	}
}

func TestMapSuite1K(t *testing.T) {
	suite.Run(t, newMapTestSuite(10, "sha1-e3f51f615e77c327b17bdb6cc0683b6b566158ca", 16, 2, 2))
}

func TestMapSuite4K(t *testing.T) {
	suite.Run(t, newMapTestSuite(12, "sha1-af5c67cd9716fad095ed7b1446c098d80a87d87f", 56, 2, 2))
}

func getTestNativeOrderMap(scale int) testMap {
	return newTestMapWithGen(int(mapPattern)*scale, func(v Number) Value {
		return v
	}, NumberType)
}

func getTestRefValueOrderMap(scale int) testMap {
	setType := MakeSetType(NumberType)
	return newTestMapWithGen(int(mapPattern)*scale, func(v Number) Value {
		return NewSet(v)
	}, setType)
}

func getTestRefToNativeOrderMap(scale int, vw ValueWriter) testMap {
	refType := MakeRefType(NumberType)
	return newTestMapWithGen(int(mapPattern)*scale, func(v Number) Value {
		return vw.WriteValue(v)
	}, refType)
}

func getTestRefToValueOrderMap(scale int, vw ValueWriter) testMap {
	setType := MakeSetType(NumberType)
	refType := MakeRefType(setType)
	return newTestMapWithGen(int(mapPattern)*scale, func(v Number) Value {
		return vw.WriteValue(NewSet(v))
	}, refType)
}

func diffMapTest(assert *assert.Assertions, m1 Map, m2 Map, numAddsExpected int, numRemovesExpected int, numModifiedExpected int) (added []Value, removed []Value, modified []Value) {
	added, removed, modified = m1.Diff(m2)
	assert.Equal(numAddsExpected, len(added), "num added is not as expected")
	assert.Equal(numRemovesExpected, len(removed), "num removed is not as expected")
	assert.Equal(numModifiedExpected, len(modified), "num modified is not as expected")

	tm1 := newTestMapFromMap(m1)
	tm2 := newTestMapFromMap(m2)
	tmAdded, tmRemoved, tmModified := tm1.Diff(tm2)
	assert.Equal(numAddsExpected, len(tmAdded), "num added is not as expected")
	assert.Equal(numRemovesExpected, len(tmRemoved), "num removed is not as expected")
	assert.Equal(numModifiedExpected, len(tmModified), "num modified is not as expected")

	assert.Equal(added, tmAdded, "map added != tmMap added")
	assert.Equal(removed, tmRemoved, "map removed != tmMap removed")
	assert.Equal(modified, tmModified, "map modified != tmMap modified")
	return
}

func TestMapDiff(t *testing.T) {
	testMap1 := newTestMapWithGen(int(mapPattern)*2, func(v Number) Value {
		return v
	}, NumberType)
	testMap2 := newTestMapWithGen(int(mapPattern)*2, func(v Number) Value {
		return v
	}, NumberType)
	testMapAdded, testMapRemoved, testMapModified := testMap1.Diff(testMap2)
	map1 := testMap1.toMap()
	map2 := testMap2.toMap()
	mapDiffAdded, mapDiffRemoved, mapDiffModified := map1.Diff(map2)
	assert.Equal(t, testMapAdded, mapDiffAdded, "testMap.diff != map.diff")
	assert.Equal(t, testMapRemoved, mapDiffRemoved, "testMap.diff != map.diff")
	assert.Equal(t, testMapModified, mapDiffModified, "testMap.diff != map.diff")
}

func TestNewMap(t *testing.T) {
	assert := assert.New(t)
	m := NewMap()
	assert.Equal(uint64(0), m.Len())
	m = NewMap(NewString("foo1"), NewString("bar1"), NewString("foo2"), NewString("bar2"))
	assert.Equal(uint64(2), m.Len())
	assert.True(NewString("bar1").Equals(m.Get(NewString("foo1"))))
	assert.True(NewString("bar2").Equals(m.Get(NewString("foo2"))))
}

func TestMapUniqueKeysString(t *testing.T) {
	assert := assert.New(t)
	l := []Value{
		NewString("hello"), NewString("world"),
		NewString("foo"), NewString("bar"),
		NewString("bar"), NewString("foo"),
		NewString("hello"), NewString("foo"),
	}
	m := NewMap(l...)
	assert.Equal(uint64(3), m.Len())
	assert.True(NewString("foo").Equals(m.Get(NewString("hello"))))
}

func TestMapUniqueKeysNumber(t *testing.T) {
	assert := assert.New(t)
	l := []Value{
		Number(4), Number(1),
		Number(0), Number(2),
		Number(1), Number(2),
		Number(3), Number(4),
		Number(1), Number(5),
	}
	m := NewMap(l...)
	assert.Equal(uint64(4), m.Len())
	assert.True(Number(5).Equals(m.Get(Number(1))))
}

func TestMapHas(t *testing.T) {
	if testing.Short() {
		t.Skip("Skipping test in short mode.")
	}
	assert := assert.New(t)

	vs := NewTestValueStore()
	doTest := func(tm testMap) {
		m := tm.toMap()
		m2 := vs.ReadValue(vs.WriteValue(m).TargetRef()).(Map)
		for _, entry := range tm.entries {
			k, v := entry.key, entry.value
			assert.True(m.Has(k))
			assert.True(m.Get(k).Equals(v))
			assert.True(m2.Has(k))
			assert.True(m2.Get(k).Equals(v))
		}
		diffMapTest(assert, m, m2, 0, 0, 0)
	}

	doTest(getTestNativeOrderMap(16))
	doTest(getTestRefValueOrderMap(2))
	doTest(getTestRefToNativeOrderMap(2, vs))
	doTest(getTestRefToValueOrderMap(2, vs))
}

func TestMapHasRemove(t *testing.T) {
	assert := assert.New(t)
	m1 := NewMap()
	assert.False(m1.Has(NewString("foo")))
	m2 := m1.Set(NewString("foo"), NewString("foo"))
	assert.False(m1.Has(NewString("foo")))
	assert.True(m2.Has(NewString("foo")))
	m3 := m1.Remove(NewString("foo"))
	assert.False(m1.Has(NewString("foo")))
	assert.True(m2.Has(NewString("foo")))
	assert.False(m3.Has(NewString("foo")))
}

func TestMapRemove(t *testing.T) {
	if testing.Short() {
		t.Skip("Skipping test in short mode.")
	}
	assert := assert.New(t)

	doTest := func(incr int, tm testMap) {
		whole := tm.toMap()
		run := func(i int) {
			expected := tm.Remove(i, i+1).toMap()
			actual := whole.Remove(tm.entries[i].key)
			assert.Equal(expected.Len(), actual.Len())
			assert.True(expected.Equals(actual))
			diffMapTest(assert, expected, actual, 0, 0, 0)
		}
		for i := 0; i < len(tm.entries); i += incr {
			run(i)
		}
		run(len(tm.entries) - 1)
	}

	doTest(128, getTestNativeOrderMap(32))
	doTest(64, getTestRefValueOrderMap(4))
	doTest(64, getTestRefToNativeOrderMap(4, NewTestValueStore()))
	doTest(64, getTestRefToValueOrderMap(4, NewTestValueStore()))
}

func TestMapRemoveNonexistentKey(t *testing.T) {
	assert := assert.New(t)

	tm := getTestNativeOrderMap(2)
	original := tm.toMap()
	actual := original.Remove(Number(-1)) // rand.Int63 returns non-negative numbers.

	assert.Equal(original.Len(), actual.Len())
	assert.True(original.Equals(actual))
}

func TestMapFirst(t *testing.T) {
	assert := assert.New(t)
	m1 := NewMap()
	k, v := m1.First()
	assert.Nil(k)
	assert.Nil(v)

	m1 = m1.Set(NewString("foo"), NewString("bar"))
	m1 = m1.Set(NewString("hot"), NewString("dog"))
	ak, av := m1.First()
	var ek, ev Value

	m1.Iter(func(k, v Value) (stop bool) {
		ek, ev = k, v
		return true
	})

	assert.True(ek.Equals(ak))
	assert.True(ev.Equals(av))
}

func TestMapFirst2(t *testing.T) {
	if testing.Short() {
		t.Skip("Skipping test in short mode.")
	}
	assert := assert.New(t)

	doTest := func(tm testMap) {
		m := tm.toMap()
		sort.Stable(tm)
		actualKey, actualValue := m.First()
		assert.True(tm.entries[0].key.Equals(actualKey))
		assert.True(tm.entries[0].value.Equals(actualValue))
	}

	doTest(getTestNativeOrderMap(16))
	doTest(getTestRefValueOrderMap(2))
	doTest(getTestRefToNativeOrderMap(2, NewTestValueStore()))
	doTest(getTestRefToValueOrderMap(2, NewTestValueStore()))
}

func TestMapSetGet(t *testing.T) {
	assert := assert.New(t)
	m1 := NewMap()
	assert.Nil(m1.Get(NewString("foo")))
	m2 := m1.Set(NewString("foo"), Number(42))
	assert.Nil(m1.Get(NewString("foo")))
	assert.True(Number(42).Equals(m2.Get(NewString("foo"))))
	m3 := m2.Set(NewString("foo"), Number(43))
	assert.Nil(m1.Get(NewString("foo")))
	assert.True(Number(42).Equals(m2.Get(NewString("foo"))))
	assert.True(Number(43).Equals(m3.Get(NewString("foo"))))
	m4 := m3.Remove(NewString("foo"))
	assert.Nil(m1.Get(NewString("foo")))
	assert.True(Number(42).Equals(m2.Get(NewString("foo"))))
	assert.True(Number(43).Equals(m3.Get(NewString("foo"))))
	assert.Nil(m4.Get(NewString("foo")))
}

func TestMapSet(t *testing.T) {
	if testing.Short() {
		t.Skip("Skipping test in short mode.")
	}
	assert := assert.New(t)

	doTest := func(incr, offset int, tm testMap) {
		expected := tm.toMap()
		run := func(from, to int) {
			actual := tm.Remove(from, to).toMap().SetM(tm.Flatten(from, to)...)
			assert.Equal(expected.Len(), actual.Len())
			assert.True(expected.Equals(actual))
			diffMapTest(assert, expected, actual, 0, 0, 0)
		}
		for i := 0; i < len(tm.entries)-offset; i += incr {
			run(i, i+offset)
		}
		run(len(tm.entries)-offset, len(tm.entries))
	}

	doTest(18, 3, getTestNativeOrderMap(9))
	doTest(128, 1, getTestNativeOrderMap(32))
	doTest(64, 1, getTestRefValueOrderMap(4))
	doTest(64, 1, getTestRefToNativeOrderMap(4, NewTestValueStore()))
	doTest(64, 1, getTestRefToValueOrderMap(4, NewTestValueStore()))
}

func TestMapSetExistingKeyToNewValue(t *testing.T) {
	if testing.Short() {
		t.Skip("Skipping test in short mode.")
	}
	assert := assert.New(t)

	tm := getTestNativeOrderMap(2)
	original := tm.toMap()

	expectedWorking := tm
	actual := original
	for i, entry := range tm.entries {
		newValue := Number(int64(entry.value.(Number)) + 1)
		expectedWorking = expectedWorking.SetValue(i, newValue)
		actual = actual.Set(entry.key, newValue)
	}

	expected := expectedWorking.toMap()
	assert.Equal(expected.Len(), actual.Len())
	assert.True(expected.Equals(actual))
	assert.False(original.Equals(actual))
	diffMapTest(assert, expected, actual, 0, 0, 0)
}

func TestMapSetM(t *testing.T) {
	assert := assert.New(t)
	m1 := NewMap()
	m2 := m1.SetM()
	assert.True(m1.Equals(m2))
	m3 := m2.SetM(NewString("foo"), NewString("bar"), NewString("hot"), NewString("dog"))
	assert.Equal(uint64(2), m3.Len())
	assert.True(NewString("bar").Equals(m3.Get(NewString("foo"))))
	assert.True(NewString("dog").Equals(m3.Get(NewString("hot"))))
	m4 := m3.SetM(NewString("mon"), NewString("key"))
	assert.Equal(uint64(2), m3.Len())
	assert.Equal(uint64(3), m4.Len())
}

// BUG 98
func TestMapDuplicateSet(t *testing.T) {
	assert := assert.New(t)
	m1 := NewMap(Bool(true), Bool(true), Number(42), Number(42), Number(42), Number(42))
	assert.Equal(uint64(2), m1.Len())
}

func TestMapMaybeGet(t *testing.T) {
	if testing.Short() {
		t.Skip("Skipping test in short mode.")
	}
	assert := assert.New(t)

	doTest := func(tm testMap) {
		m := tm.toMap()
		for _, entry := range tm.entries {
			v, ok := m.MaybeGet(entry.key)
			if assert.True(ok, "%v should have been in the map!", entry.key) {
				assert.True(v.Equals(entry.value), "%v != %v", v, entry.value)
			}
		}
		_, ok := m.MaybeGet(tm.knownBadKey)
		assert.False(ok, "m should not contain %v", tm.knownBadKey)
	}

	doTest(getTestNativeOrderMap(2))
	doTest(getTestRefValueOrderMap(2))
	doTest(getTestRefToNativeOrderMap(2, NewTestValueStore()))
	doTest(getTestRefToValueOrderMap(2, NewTestValueStore()))
}

func TestMapIter(t *testing.T) {
	assert := assert.New(t)
	m := NewMap()

	type entry struct {
		key   Value
		value Value
	}

	type resultList []entry
	results := resultList{}
	got := func(key, val Value) bool {
		for _, r := range results {
			if key.Equals(r.key) && val.Equals(r.value) {
				return true
			}
		}
		return false
	}

	stop := false
	cb := func(k, v Value) bool {
		results = append(results, entry{k, v})
		return stop
	}

	m.Iter(cb)
	assert.Equal(0, len(results))

	m = m.SetM(NewString("a"), Number(0), NewString("b"), Number(1))
	m.Iter(cb)
	assert.Equal(2, len(results))
	assert.True(got(NewString("a"), Number(0)))
	assert.True(got(NewString("b"), Number(1)))

	results = resultList{}
	stop = true
	m.Iter(cb)
	assert.Equal(1, len(results))
	// Iteration order not guaranteed, but it has to be one of these.
	assert.True(got(NewString("a"), Number(0)) || got(NewString("b"), Number(1)))
}

func TestMapIter2(t *testing.T) {
	assert := assert.New(t)

	doTest := func(tm testMap) {
		m := tm.toMap()
		sort.Sort(tm)
		idx := uint64(0)
		endAt := uint64(mapPattern)

		m.Iter(func(k, v Value) (done bool) {
			assert.True(tm.entries[idx].key.Equals(k))
			assert.True(tm.entries[idx].value.Equals(v))
			if idx == endAt {
				done = true
			}
			idx++
			return
		})

		assert.Equal(endAt, idx-1)
	}

	doTest(getTestNativeOrderMap(16))
	doTest(getTestRefValueOrderMap(2))
	doTest(getTestRefToNativeOrderMap(2, NewTestValueStore()))
	doTest(getTestRefToValueOrderMap(2, NewTestValueStore()))
}

func TestMapIterAll(t *testing.T) {
	if testing.Short() {
		t.Skip("Skipping test in short mode.")
	}
	assert := assert.New(t)

	doTest := func(tm testMap) {
		m := tm.toMap()
		sort.Sort(tm)
		idx := uint64(0)

		m.IterAll(func(k, v Value) {
			assert.True(tm.entries[idx].key.Equals(k))
			assert.True(tm.entries[idx].value.Equals(v))
			idx++
		})
	}

	doTest(getTestNativeOrderMap(16))
	doTest(getTestRefValueOrderMap(2))
	doTest(getTestRefToNativeOrderMap(2, NewTestValueStore()))
	doTest(getTestRefToValueOrderMap(2, NewTestValueStore()))
}

func TestMapEquals(t *testing.T) {
	assert := assert.New(t)

	m1 := NewMap()
	m2 := m1
	m3 := NewMap()

	assert.True(m1.Equals(m2))
	assert.True(m2.Equals(m1))
	assert.True(m3.Equals(m2))
	assert.True(m2.Equals(m3))
	diffMapTest(assert, m1, m2, 0, 0, 0)
	diffMapTest(assert, m1, m3, 0, 0, 0)
	diffMapTest(assert, m2, m1, 0, 0, 0)
	diffMapTest(assert, m2, m3, 0, 0, 0)
	diffMapTest(assert, m3, m1, 0, 0, 0)
	diffMapTest(assert, m3, m2, 0, 0, 0)

	m1 = NewMap(NewString("foo"), Number(0.0), NewString("bar"), NewList())
	m2 = m2.SetM(NewString("foo"), Number(0.0), NewString("bar"), NewList())
	assert.True(m1.Equals(m2))
	assert.True(m2.Equals(m1))
	assert.False(m2.Equals(m3))
	assert.False(m3.Equals(m2))
	diffMapTest(assert, m1, m2, 0, 0, 0)
	diffMapTest(assert, m1, m3, 2, 0, 0)
	diffMapTest(assert, m2, m1, 0, 0, 0)
	diffMapTest(assert, m2, m3, 2, 0, 0)
	diffMapTest(assert, m3, m1, 0, 2, 0)
	diffMapTest(assert, m3, m2, 0, 2, 0)
}

func TestMapNotStringKeys(t *testing.T) {
	assert := assert.New(t)

	b1 := NewBlob(bytes.NewBufferString("blob1"))
	b2 := NewBlob(bytes.NewBufferString("blob2"))
	l := []Value{
		Bool(true), NewString("true"),
		Bool(false), NewString("false"),
		Number(1), NewString("Number: 1"),
		Number(0), NewString("Number: 0"),
		b1, NewString("blob1"),
		b2, NewString("blob2"),
		NewList(), NewString("empty list"),
		NewList(NewList()), NewString("list of list"),
		NewMap(), NewString("empty map"),
		NewMap(NewMap(), NewMap()), NewString("map of map/map"),
		NewSet(), NewString("empty set"),
		NewSet(NewSet()), NewString("map of set/set"),
	}
	m1 := NewMap(l...)
	assert.Equal(uint64(12), m1.Len())
	for i := 0; i < len(l); i += 2 {
		assert.True(m1.Get(l[i]).Equals(l[i+1]))
	}
	assert.Nil(m1.Get(Number(42)))
}

func testMapOrder(assert *assert.Assertions, keyType, valueType *Type, tuples []Value, expectOrdering []Value) {
	m := NewMap(tuples...)
	i := 0
	m.IterAll(func(key, value Value) {
		assert.Equal(expectOrdering[i].Ref().String(), key.Ref().String())
		i++
	})
}

func TestMapOrdering(t *testing.T) {
	assert := assert.New(t)

	testMapOrder(assert,
		StringType, StringType,
		[]Value{
			NewString("a"), NewString("unused"),
			NewString("z"), NewString("unused"),
			NewString("b"), NewString("unused"),
			NewString("y"), NewString("unused"),
			NewString("c"), NewString("unused"),
			NewString("x"), NewString("unused"),
		},
		[]Value{
			NewString("a"),
			NewString("b"),
			NewString("c"),
			NewString("x"),
			NewString("y"),
			NewString("z"),
		},
	)

	testMapOrder(assert,
		NumberType, StringType,
		[]Value{
			Number(0), NewString("unused"),
			Number(1000), NewString("unused"),
			Number(1), NewString("unused"),
			Number(100), NewString("unused"),
			Number(2), NewString("unused"),
			Number(10), NewString("unused"),
		},
		[]Value{
			Number(0),
			Number(1),
			Number(2),
			Number(10),
			Number(100),
			Number(1000),
		},
	)

	testMapOrder(assert,
		NumberType, StringType,
		[]Value{
			Number(0), NewString("unused"),
			Number(-30), NewString("unused"),
			Number(25), NewString("unused"),
			Number(1002), NewString("unused"),
			Number(-5050), NewString("unused"),
			Number(23), NewString("unused"),
		},
		[]Value{
			Number(-5050),
			Number(-30),
			Number(0),
			Number(23),
			Number(25),
			Number(1002),
		},
	)

	testMapOrder(assert,
		NumberType, StringType,
		[]Value{
			Number(0.0001), NewString("unused"),
			Number(0.000001), NewString("unused"),
			Number(1), NewString("unused"),
			Number(25.01e3), NewString("unused"),
			Number(-32.231123e5), NewString("unused"),
			Number(23), NewString("unused"),
		},
		[]Value{
			Number(-32.231123e5),
			Number(0.000001),
			Number(0.0001),
			Number(1),
			Number(23),
			Number(25.01e3),
		},
	)

	testMapOrder(assert,
		ValueType, StringType,
		[]Value{
			NewString("a"), NewString("unused"),
			NewString("z"), NewString("unused"),
			NewString("b"), NewString("unused"),
			NewString("y"), NewString("unused"),
			NewString("c"), NewString("unused"),
			NewString("x"), NewString("unused"),
		},
		[]Value{
			NewString("a"),
			NewString("b"),
			NewString("c"),
			NewString("x"),
			NewString("y"),
			NewString("z"),
		},
	)

	testMapOrder(assert,
		BoolType, StringType,
		[]Value{
			Bool(true), NewString("unused"),
			Bool(false), NewString("unused"),
		},
		[]Value{
			Bool(false),
			Bool(true),
		},
	)
}

func TestMapEmpty(t *testing.T) {
	assert := assert.New(t)

	m := NewMap()
	assert.True(m.Empty())
	m = m.Set(Bool(false), NewString("hi"))
	assert.False(m.Empty())
	m = m.Set(NewList(), NewMap())
	assert.False(m.Empty())
}

func TestMapType(t *testing.T) {
	assert := assert.New(t)

	emptyMapType := MakeMapType(MakeUnionType(), MakeUnionType())
	m := NewMap()
	assert.True(m.Type().Equals(emptyMapType))

	m2 := m.Remove(NewString("B"))
	assert.True(emptyMapType.Equals(m2.Type()))

	tr := MakeMapType(StringType, NumberType)
	m2 = m.Set(NewString("A"), Number(1))
	assert.True(tr.Equals(m2.Type()))

	m2 = m.SetM(NewString("B"), Number(2), NewString("C"), Number(2))
	assert.True(tr.Equals(m2.Type()))

	m3 := m2.Set(NewString("A"), Bool(true))
	assert.True(MakeMapType(StringType, MakeUnionType(BoolType, NumberType)).Equals(m3.Type()), m3.Type().Describe())
	m4 := m3.Set(Bool(true), Number(1))
	assert.True(MakeMapType(MakeUnionType(BoolType, StringType), MakeUnionType(BoolType, NumberType)).Equals(m4.Type()))
}

func TestMapChunks(t *testing.T) {
	assert := assert.New(t)

	l1 := NewMap(Number(0), Number(1))
	c1 := l1.Chunks()
	assert.Len(c1, 0)

	l2 := NewMap(NewRef(Number(0)), Number(1))
	c2 := l2.Chunks()
	assert.Len(c2, 1)

	l3 := NewMap(Number(0), NewRef(Number(1)))
	c3 := l3.Chunks()
	assert.Len(c3, 1)
}

func TestMapFirstNNumbers(t *testing.T) {
	if testing.Short() {
		t.Skip("Skipping test in short mode.")
	}
	assert := assert.New(t)

	kvs := []Value{}
	for i := 0; i < testMapSize; i++ {
		kvs = append(kvs, Number(i), Number(i+1))
	}

	m := NewMap(kvs...)
	assert.Equal("sha1-2bc451349d04c5f90cfe73d1e6eb3ee626db99a1", m.Ref().String())
	assert.Equal(deriveCollectionHeight(m), getRefHeightOfCollection(m))
}

func TestMapRefOfStructFirstNNumbers(t *testing.T) {
	if testing.Short() {
		t.Skip("Skipping test in short mode.")
	}
	assert := assert.New(t)
	vs := NewTestValueStore()

	kvs := []Value{}
	for i := 0; i < testMapSize; i++ {
		k := vs.WriteValue(NewStruct("num", structData{"n": Number(i)}))
		v := vs.WriteValue(NewStruct("num", structData{"n": Number(i + 1)}))
		assert.NotNil(k)
		assert.NotNil(v)
		kvs = append(kvs, k, v)
	}

	m := NewMap(kvs...)
	assert.Equal("sha1-5c9a17f6da0ebfebc1f82f498ac46992fad85250", m.Ref().String())
	// height + 1 because the leaves are Ref values (with height 1).
	assert.Equal(deriveCollectionHeight(m)+1, getRefHeightOfCollection(m))
}

func TestMapModifyAfterRead(t *testing.T) {
	assert := assert.New(t)
	vs := NewTestValueStore()
	m := getTestNativeOrderMap(2).toMap()
	// Drop chunk values.
	m = vs.ReadValue(vs.WriteValue(m).TargetRef()).(Map)
	// Modify/query. Once upon a time this would crash.
	fst, fstval := m.First()
	m = m.Remove(fst)
	assert.False(m.Has(fst))

	fst2, _ := m.First()
	assert.True(m.Has(fst2))

	m = m.Set(fst, fstval)
	assert.True(m.Has(fst))
}<|MERGE_RESOLUTION|>--- conflicted
+++ resolved
@@ -52,11 +52,7 @@
 			return entry.value, true
 		}
 	}
-<<<<<<< HEAD
 	return nil, false
-=======
-	return NewMap(keyvals...)
->>>>>>> 0e87d9f4
 }
 
 func (tm testMap) Diff(last testMap) (added []Value, removed []Value, modified []Value) {
