// @flow

import {assert} from 'chai';
import {suite, test} from 'mocha';

import DataStore from './data-store.js';
import {makeTestingBatchStore} from './batch-store-adaptor.js';
import RefValue from './ref-value.js';
import {newStruct} from './struct.js';
import {calcSplices} from './edit-distance.js';
import {
  makeStructType,
  makeRefType,
  makeListType,
  numberType,
  stringType,
} from './type.js';
import {
  assertChunkCountAndType,
  assertValueRef,
  assertValueType,
  deriveSequenceHeight,
  chunkDiffCount,
  flatten,
  flattenParallel,
  intSequence,
  testRoundTripAndValidate,
} from './test-util.js';
import {IndexedMetaSequence, MetaTuple} from './meta-sequence.js';
import {invariant} from './assert.js';
import {ListLeafSequence, newList, NomsList} from './list.js';

const testListSize = 5000;
const listOfNRef = 'sha1-77c24e36fd4d1b367e36b86f158e7fdd38373a6d';

async function assertToJS(list: NomsList, nums: Array<any>, start: number = 0,
    end: number = nums.length): Promise<void> {
  const jsArray = await list.toJS(start, end);
  const expect = nums.slice(start, end);
  assert.deepEqual(expect, jsArray);
}

// IMPORTANT: These tests and in particular the hash of the values should stay in sync with the
// corresponding tests in go

suite('List', () => {

  async function testPrependChunkDiff(nums: Array<any>, list: NomsList, expectCount: number):
      Promise<void> {
    const nn = new Array(nums.length + 1);
    nn[0] = 0;
    for (let i = 0; i < nums.length; i++) {
      nn[i + 1] = nums[i];
    }

    const v2 = await newList(nn, list.type);
    assert.strictEqual(expectCount, chunkDiffCount(list, v2));
  }

  async function testAppendChunkDiff(nums: Array<any>, list: NomsList, expectCount: number):
      Promise<void> {
    const nn = new Array(nums.length + 1);
    nn[0] = 0;
    for (let i = 0; i < nums.length; i++) {
      nn[i] = nums[i];
    }
    nn[nums.length] = 0;

    const v2 = await newList(nn, list.type);
    assert.strictEqual(expectCount, chunkDiffCount(list, v2));
  }

  async function testToJS(expect: Array<any>, list: NomsList): Promise<void> {
    const length = expect.length;
    let start = 0;

    for (let count = Math.round(length / 2); count > 2;) {
      assert.deepEqual(expect.slice(start, start + count), await list.toJS(start, start + count));
      start = start + count;
      count = (length - start) / 2;
    }
  }

  async function testGet(nums: Array<any>, list: NomsList): Promise<void> {
    const incr = Math.round(nums.length / 256); // test 256 indices

    for (let i = 0; i < nums.length; i += incr) {
      assert.strictEqual(nums[i], await list.get(i));
    }
  }

  async function testForEach(nums: Array<any>, list: NomsList): Promise<void> {
    const out = [];
    await list.forEach(v => {
      out.push(v);
    });

    assert.deepEqual(nums, out);
  }

  async function listTestSuite(size: number, expectRefStr: string, expectChunkCount: number,
                               expectPrependChunkDiff: number,
                               expectAppendChunkDiff: number): Promise<void> {
    const length = 1 << size;
    const nums = intSequence(length);
    const tr = makeListType(numberType);
    const list = await newList(nums, tr);

    assertValueRef(expectRefStr, list);
    assertValueType(tr, list);
    assert.isFalse(list.isEmpty());
    assert.strictEqual(length, list.length);
    assertChunkCountAndType(expectChunkCount, makeRefType(tr), list);

    await testRoundTripAndValidate(list, async(v2) => {
      await assertToJS(v2, nums);
    });

    await testForEach(nums, list);
    await testToJS(nums, list);
    await testGet(nums, list);
    await testPrependChunkDiff(nums, list, expectPrependChunkDiff);
    await testAppendChunkDiff(nums, list, expectAppendChunkDiff);
  }

  test('List 1K', async () => {
<<<<<<< HEAD
    await listTestSuite(10, 'sha1-e992e7259aec9a3e4df46d70d40d9ef30992bbd7', 17, 19, 2);
=======
    await listTestSuite(10, 'sha1-34023a22fa32bda7d77c64c62361f3b31d674e6e', 17, 19, 2);
>>>>>>> 5da29dc1
  });

  test('LONG: List 4K', async () => {
    await listTestSuite(12, 'sha1-aac25b5ebf894249217f1996f6554bff62bb7382', 2, 3, 2);
  });

  test('LONG: list of ref, set of n numbers, length', async () => {
    const nums = intSequence(testListSize);

    const structType = makeStructType('num', {
      'n': numberType,
    });
    const refOfStructType = makeRefType(structType);
    const tr = makeListType(refOfStructType);

    const refs = nums.map(n => {
      return new RefValue(newStruct(structType, {n}));
    });

    const s = await newList(refs, tr);
    assert.strictEqual(s.ref.toString(), 'sha1-87be8b38153a653f140dbb67064f6ea832726871');
    assert.strictEqual(testListSize, s.length);

    const height = deriveSequenceHeight(s.sequence);
    assert.isTrue(height > 0);
    // height + 1 because the leaves are RefValue values (with height 1).
    assert.strictEqual(height + 1, s.sequence.items[0].ref.height);
  });

  test('LONG: insert', async () => {
    const nums = intSequence(testListSize - 10);
    const tr = makeListType(numberType);
    let s = await newList(nums, tr);

    for (let i = testListSize - 10; i < testListSize; i++) {
      s = await s.insert(i, i);
    }

    assert.strictEqual(s.ref.toString(), listOfNRef);
  });

  test('LONG: append', async () => {
    const nums = intSequence(testListSize - 10);
    const tr = makeListType(numberType);
    let s = await newList(nums, tr);

    for (let i = testListSize - 10; i < testListSize; i++) {
      s = await s.append(i);
    }

    assert.strictEqual(s.ref.toString(), listOfNRef);
  });

  test('LONG: remove', async () => {
    const nums = intSequence(testListSize + 10);
    const tr = makeListType(numberType);
    let s = await newList(nums, tr);

    let count = 10;
    while (count-- > 0) {
      s = await s.remove(testListSize + count, testListSize + count + 1);
    }

    assert.strictEqual(s.ref.toString(), listOfNRef);
  });

  test('LONG: splice', async () => {
    const nums = intSequence(testListSize);
    const tr = makeListType(numberType);
    let s = await newList(nums, tr);

    const splice500At = async (idx: number) => {
      s = await s.splice(idx, 500);
      s = await s.splice(idx, 0, ...intSequence(idx + 500, idx));
    };


    for (let i = 0; i < testListSize / 1000; i++) {
      await splice500At(i * 1000);
    }

    assert.strictEqual(s.ref.toString(), listOfNRef);
  });

  test('LONG: write, read, modify, read', async () => {
    const ds = new DataStore(makeTestingBatchStore());

    const nums = intSequence(testListSize);
    const tr = makeListType(numberType);
    const s = await newList(nums, tr);
    const r = ds.writeValue(s).targetRef;
    const s2 = await ds.readValue(r);
    const outNums = await s2.toJS();
    assert.deepEqual(nums, outNums);

    invariant(s2 instanceof NomsList);
    const s3 = await s2.splice(testListSize - 1, 1);
    const outNums2 = await s3.toJS();
    nums.splice(testListSize - 1, 1);
    assert.deepEqual(nums, outNums2);
  });
});

suite('ListLeafSequence', () => {
  test('Empty list isEmpty', () => {
    const ds = new DataStore(makeTestingBatchStore());
    const tr = makeListType(stringType);
    const newList = items => new NomsList(tr, new ListLeafSequence(ds, tr, items));
    assert.isTrue(newList([]).isEmpty());
  });

  test('iterator', async () => {
    const ds = new DataStore(makeTestingBatchStore());
    const tr = makeListType(numberType);

    const test = async items => {
      const l = new NomsList(tr, new ListLeafSequence(ds, tr, items));
      assert.deepEqual(items, await flatten(l.iterator()));
      assert.deepEqual(items, await flattenParallel(l.iterator(), items.length));
    };

    await test([]);
    await test([42]);
    await test([4, 2, 10, 16]);
  });

  test('iteratorAt', async () => {
    const ds = new DataStore(makeTestingBatchStore());
    const tr = makeListType(numberType);

    const test = async items => {
      const l = new NomsList(tr, new ListLeafSequence(ds, tr, items));
      for (let i = 0; i <= items.length; i++) {
        const slice = items.slice(i);
        assert.deepEqual(slice, await flatten(l.iteratorAt(i)));
        assert.deepEqual(slice, await flattenParallel(l.iteratorAt(i), slice.length));
      }
    };

    await test([]);
    await test([42]);
    await test([4, 2, 10, 16]);
  });
});

suite('CompoundList', () => {
  function build(): NomsList {
    const ds = new DataStore(makeTestingBatchStore());
    const tr = makeListType(stringType);
    const l1 = new NomsList(tr, new ListLeafSequence(ds, tr, ['a', 'b']));
    const r1 = ds.writeValue(l1);
    const l2 = new NomsList(tr, new ListLeafSequence(ds, tr, ['e', 'f']));
    const r2 = ds.writeValue(l2);
    const l3 = new NomsList(tr, new ListLeafSequence(ds, tr, ['h', 'i']));
    const r3 = ds.writeValue(l3);
    const l4 = new NomsList(tr, new ListLeafSequence(ds, tr, ['m', 'n']));
    const r4 = ds.writeValue(l4);

    const m1 = new NomsList(tr, new IndexedMetaSequence(ds, tr, [new MetaTuple(r1, 2, 2),
        new MetaTuple(r2, 2, 2)]));
    const rm1 = ds.writeValue(m1);
    const m2 = new NomsList(tr, new IndexedMetaSequence(ds, tr, [new MetaTuple(r3, 2, 2),
        new MetaTuple(r4, 2, 2)]));
    const rm2 = ds.writeValue(m2);

    const l = new NomsList(tr, new IndexedMetaSequence(ds, tr, [new MetaTuple(rm1, 4, 4),
        new MetaTuple(rm2, 4, 4)]));
    return l;
  }

  test('iterator', async () => {
    const l = build();
    const expected = ['a', 'b', 'e', 'f', 'h', 'i', 'm', 'n'];
    assert.deepEqual(expected, await flatten(l.iterator()));
    assert.deepEqual(expected, await flattenParallel(l.iterator(), expected.length));
  });

  test('iteratorAt', async () => {
    const values = ['a', 'b', 'e', 'f', 'h', 'i', 'm', 'n'];
    for (let i = 0; i <= values.length; i++) {
      const l = build();
      const slice = values.slice(i);
      assert.deepEqual(slice, await flatten(l.iteratorAt(i)));
      assert.deepEqual(slice, await flattenParallel(l.iteratorAt(i), slice.length));
    }
  });

  test('iterator return', async () => {
    const list = build();
    const iter = list.iterator();
    const values = [];
    for (let res = await iter.next(); !res.done; res = await iter.next()) {
      values.push(res.value);
      if (values.length === 5) {
        await iter.return();
      }
    }
    assert.deepEqual(values, ['a', 'b', 'e', 'f', 'h']);
  });

  test('iterator return parallel', async () => {
    const list = build();
    const iter = list.iterator();
    const values = await Promise.all([iter.next(), iter.next(), iter.return(), iter.next()]);
    assert.deepEqual(
        [{done: false, value: 'a'}, {done: false, value: 'b'}, {done: true}, {done: true}],
        values);
  });
});

suite('Diff List', () => {
  test('LONG: Remove 5x100', async () => {
    const nums1 = intSequence(5000);
    const nums2 = nums1.slice(0);

    let count = 5;
    while (count-- > 0) {
      nums2.splice(count * 1000, 100);
    }

    const directDiff = calcSplices(nums1.length, nums2.length, (i, j) => nums1[i] === nums2[j]);

    const tr = makeListType(numberType);
    const l1 = await newList(nums1, tr);
    const l2 = await newList(nums2, tr);

    const listDiff = await l2.diff(l1);
    assert.deepEqual(directDiff, listDiff);
  });

  test('LONG: Add 5x5', async () => {
    const nums1 = intSequence(5000);
    const nums2 = nums1.slice(0);

    let count = 5;
    while (count-- > 0) {
      nums2.splice(count * 1000, 0, 0, 1, 2, 3, 4);
    }

    const directDiff = calcSplices(nums1.length, nums2.length, (i, j) => nums1[i] === nums2[j]);

    const tr = makeListType(numberType);
    const l1 = await newList(nums1, tr);
    const l2 = await newList(nums2, tr);

    const listDiff = await l2.diff(l1);
    assert.deepEqual(directDiff, listDiff);
  });

  test('LONG: Replace reverse 5x100', async () => {
    const nums1 = intSequence(5000);
    const nums2 = nums1.slice(0);

    let count = 5;
    while (count-- > 0) {
      const out = nums2.slice(count * 1000, 100).reverse();
      nums2.splice(count * 1000, 100, ...out);
    }

    const directDiff = calcSplices(nums1.length, nums2.length, (i, j) => nums1[i] === nums2[j]);
    const tr = makeListType(numberType);
    const l1 = await newList(nums1, tr);
    const l2 = await newList(nums2, tr);

    const listDiff = await l2.diff(l1);
    assert.deepEqual(directDiff, listDiff);
  });

  test('LONG: Load Limit', async () => {
    const nums1 = intSequence(5);
    const nums2 = intSequence(5000);

    const directDiff = calcSplices(nums1.length, nums2.length, (i, j) => nums1[i] === nums2[j]);
    const tr = makeListType(numberType);
    const l1 = await newList(nums1, tr);
    const l2 = await newList(nums2, tr);

    const listDiff = await l2.diff(l1);
    assert.deepEqual(directDiff, listDiff);
    let exMessage = '';
    try {
      await l2.diff(l1, 50);
    } catch (ex) {
      exMessage = ex.message;
    }

    assert.strictEqual('Load limit exceeded', exMessage);
  });
});<|MERGE_RESOLUTION|>--- conflicted
+++ resolved
@@ -124,11 +124,7 @@
   }
 
   test('List 1K', async () => {
-<<<<<<< HEAD
     await listTestSuite(10, 'sha1-e992e7259aec9a3e4df46d70d40d9ef30992bbd7', 17, 19, 2);
-=======
-    await listTestSuite(10, 'sha1-34023a22fa32bda7d77c64c62361f3b31d674e6e', 17, 19, 2);
->>>>>>> 5da29dc1
   });
 
   test('LONG: List 4K', async () => {
@@ -144,10 +140,7 @@
     const refOfStructType = makeRefType(structType);
     const tr = makeListType(refOfStructType);
 
-    const refs = nums.map(n => {
-      return new RefValue(newStruct(structType, {n}));
-    });
-
+    const refs = nums.map(n => new RefValue(newStruct(structType, {n})));
     const s = await newList(refs, tr);
     assert.strictEqual(s.ref.toString(), 'sha1-87be8b38153a653f140dbb67064f6ea832726871');
     assert.strictEqual(testListSize, s.length);
