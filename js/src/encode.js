// @flow

import Chunk from './chunk.js';
import type Ref from './ref.js';
import RefValue from './ref-value.js';
import {default as Struct, StructMirror} from './struct.js';
import type DataStore from './data-store.js';
import type {NomsKind} from './noms-kind.js';
import {encode as encodeBase64} from './base64.js';
import {StructDesc, Type, numberType, getTypeOfValue} from './type.js';
import {indexTypeForMetaSequence, MetaTuple} from './meta-sequence.js';
import {invariant} from './assert.js';
import {isPrimitiveKind, Kind} from './noms-kind.js';
import {ListLeafSequence, NomsList} from './list.js';
import {MapLeafSequence, NomsMap} from './map.js';
import {NomsSet, SetLeafSequence} from './set.js';
import {Sequence} from './sequence.js';
import {setEncodeNomsValue} from './get-ref.js';
import {NomsBlob, BlobLeafSequence} from './blob.js';
import {describeTypeOfValue} from './encode-human-readable.js';

const typedTag = 't ';

export class JsonArrayWriter {
  array: Array<any>;
  _ds: ?DataStore;

  constructor(ds: ?DataStore) {
    this.array = [];
    this._ds = ds;
  }

  write(v: any) {
    this.array.push(v);
  }

  writeBoolean(b: boolean) {
    this.write(b);
  }

  writeFloat(n: number) {
    if (n < 1e20) {
      this.write(n.toString(10));
    } else {
      this.write(n.toExponential());
    }
  }

  writeInt(n: number) {
    this.write(n.toFixed(0));
  }

  writeUint8(n: number) {
    this.write(n);
  }

  writeKind(k: NomsKind) {
    this.write(k);
  }

  writeRef(r: Ref) {
    this.write(r.toString());
  }

  writeTypeAsTag(t: Type, backRefs: Type[]) {
    const k = t.kind;
    switch (k) {
      case Kind.List:
      case Kind.Map:
      case Kind.Ref:
      case Kind.Set:
        this.writeKind(k);
        t.elemTypes.forEach(elemType => this.writeTypeAsTag(elemType, backRefs));
        break;
      case Kind.Struct:
        this.writeStructType(t, backRefs);
        break;
      default:
        this.writeKind(k);
    }
  }

  writeTopLevel(t: Type, v: any) {
    this.writeTypeAsTag(t, []);
    this.writeValue(v, t);
  }

  maybeWriteMetaSequence(v: Sequence, t: Type): boolean {
    if (!v.isMeta) {
      this.write(false);
      return false;
    }

    this.write(true);
    const w2 = new JsonArrayWriter(this._ds);
    const indexType = indexTypeForMetaSequence(t);
    for (let i = 0; i < v.items.length; i++) {
      const tuple = v.items[i];
      invariant(tuple instanceof MetaTuple);
      if (tuple.sequence && this._ds) {
        const child = tuple.sequence;
        this._ds.writeValue(child);
      }
      w2.writeRef(tuple.ref);
      w2.writeValue(tuple.value, indexType);
      w2.writeValue(tuple.numLeaves, numberType);
    }
    this.write(w2.array);
    return true;
  }

  writeValue(v: any, t: Type) {
    switch (t.kind) {
      case Kind.Blob: {
        invariant(v instanceof NomsBlob || v instanceof Sequence,
                  `Failed to write Blob. Invalid type: ${describeTypeOfValue(v)}`);
        const sequence: Sequence = v instanceof NomsBlob ? v.sequence : v;

        if (this.maybeWriteMetaSequence(sequence, t)) {
          break;
        }

        invariant(sequence instanceof BlobLeafSequence);
        this.writeBlob(sequence);
        break;
      }
      case Kind.Bool:
        invariant(typeof v === 'boolean',
                  `Failed to write Bool. Invalid type: ${describeTypeOfValue(v)}`);
        this.write(v);
        break;
      case Kind.String:
        invariant(typeof v === 'string',
                  `Failed to write String. Invalid type: ${describeTypeOfValue(v)}`);
        this.write(v);
        break;
      case Kind.Number:
        invariant(typeof v === 'number',
                `Failed to write Number. Invalid type: ${describeTypeOfValue(v)}`);
        this.writeFloat(v);
        break;
      case Kind.List: {
        invariant(v instanceof NomsList || v instanceof Sequence,
                  `Failed to write List. Invalid type: ${describeTypeOfValue(v)}`);
        const sequence: Sequence = v instanceof NomsList ? v.sequence : v;

        if (this.maybeWriteMetaSequence(sequence, t)) {
          break;
        }

        invariant(sequence instanceof ListLeafSequence);
        const w2 = new JsonArrayWriter(this._ds);
        const elemType = t.elemTypes[0];
        sequence.items.forEach(sv => w2.writeValue(sv, elemType));
        this.write(w2.array);
        break;
      }
      case Kind.Map: {
        invariant(v instanceof NomsMap || v instanceof Sequence,
                  `Failed to write Map. Invalid type: ${describeTypeOfValue(v)}`);
        const sequence: Sequence = v instanceof NomsMap ? v.sequence : v;

        if (this.maybeWriteMetaSequence(sequence, t)) {
          break;
        }

        invariant(sequence instanceof MapLeafSequence);
        const w2 = new JsonArrayWriter(this._ds);
        const keyType = t.elemTypes[0];
        const valueType = t.elemTypes[1];
        sequence.items.forEach(entry => {
          w2.writeValue(entry.key, keyType);
          w2.writeValue(entry.value, valueType);
        });
        this.write(w2.array);
        break;
      }
      case Kind.Ref: {
        invariant(v instanceof RefValue,
                  `Failed to write Ref. Invalid type: ${describeTypeOfValue(v)}`);
        this.writeRef(v.targetRef);
        break;
      }
      case Kind.Set: {
        invariant(v instanceof NomsSet || v instanceof Sequence,
                  `Failed to write Set. Invalid type: ${describeTypeOfValue(v)}`);
        const sequence: Sequence = v instanceof NomsSet ? v.sequence : v;

        if (this.maybeWriteMetaSequence(sequence, t)) {
          break;
        }

        invariant(sequence instanceof SetLeafSequence);
        const w2 = new JsonArrayWriter(this._ds);
        const elemType = t.elemTypes[0];
        const elems = [];
        sequence.items.forEach(v => {
          elems.push(v);
        });
        elems.forEach(elem => w2.writeValue(elem, elemType));
        this.write(w2.array);
        break;
      }
      case Kind.Type: {
        invariant(v instanceof Type,
                  `Failed to write Type. Invalid type: ${describeTypeOfValue(v)}`);
        this.writeTypeAsValue(v, []);
        break;
      }
      case Kind.Value: {
        const valueType = getTypeOfValue(v);
        this.writeTypeAsTag(valueType, []);
        this.writeValue(v, valueType);
        break;
      }
      case Kind.Struct:
        this.writeStruct(v);
        break;
      default:
        throw new Error(`Not implemented: ${t.kind} ${v}`);
    }
  }

  writeTypeAsValue(t: Type, backRefs: Type[]) {
    const k = t.kind;
    switch (k) {
      case Kind.List:
      case Kind.Map:
      case Kind.Ref:
      case Kind.Set: {
        this.writeKind(k);
        const w2 = new JsonArrayWriter(this._ds);
        t.elemTypes.forEach(elem => w2.writeTypeAsValue(elem, backRefs));
        this.write(w2.array);
        break;
      }
      case Kind.Struct: {
        this.writeStructType(t, backRefs);
        break;
      }
      default:
        invariant(isPrimitiveKind(k));
        this.writeKind(k);
    }
  }

  writeStructType(t: Type, backRefs: Type[]) {
    const i = backRefs.indexOf(t);
    if (i !== -1) {
      this.writeBackRef(backRefs.length - i - 1);
      return;
    }


    backRefs = backRefs.concat(t);  // we want a new array here.
    const desc = t.desc;
    invariant(desc instanceof StructDesc);
    this.writeKind(t.kind);
    this.write(t.name);
    const fieldWriter = new JsonArrayWriter(this._ds);
    desc.fields.forEach(field => {
      fieldWriter.write(field.name);
      fieldWriter.writeTypeAsTag(field.t, backRefs);
      fieldWriter.write(field.optional);
    });
    this.write(fieldWriter.array);
    const choiceWriter = new JsonArrayWriter(this._ds);
    desc.union.forEach(choice => {
      choiceWriter.write(choice.name);
      choiceWriter.writeTypeAsTag(choice.t, backRefs);
      choiceWriter.write(choice.optional);
    });
    this.write(choiceWriter.array);
  }

  writeBackRef(i: number) {
    this.write(Kind.BackRef);
    this.writeUint8(i);
  }

  writeBlob(seq: BlobLeafSequence) {
    // HACK: The items property is declared as Array<T> in Flow.
    invariant(seq.items instanceof Uint8Array);
    this.write(encodeBase64(seq.items));
  }

  writeStruct(s: Struct) {
    const mirror = new StructMirror(s);
    mirror.forEachField(field => {
      if (field.optional) {
        if (field.present) {
          this.writeBoolean(true);
          this.writeValue(field.value, field.type);
        } else {
          this.writeBoolean(false);
        }
      } else {
        invariant(field.present);
        this.writeValue(field.value, field.type);
      }
    });

    if (mirror.hasUnion) {
      const {unionField} = mirror;
      this.writeInt(mirror.unionIndex);
      this.writeValue(unionField.value, unionField.type);
    }
  }
}

<<<<<<< HEAD
function getTypeOfValue(v: any): Type {
  switch (typeof v) {
    case 'object':
      return v.type;
    case 'string':
      return stringType;
    case 'boolean':
      return boolType;
    case 'number':
      return numberType;
    default:
      throw new Error('Unknown type');
  }
}

=======
>>>>>>> 3ff6ee6a
function encodeEmbeddedNomsValue(v: any, t: Type, ds: ?DataStore): Chunk {
  const w = new JsonArrayWriter(ds);
  w.writeTopLevel(t, v);
  return Chunk.fromString(typedTag + JSON.stringify(w.array));
}

// Top level blobs are not encoded using JSON but prefixed with 'b ' followed
// by the raw bytes.
function encodeTopLevelBlob(sequence: BlobLeafSequence): Chunk {
  const arr = sequence.items;
  const data = new Uint8Array(2 + arr.length);
  data[0] = 98;  // 'b'
  data[1] = 32;  // ' '
  for (let i = 0; i < arr.length; i++) {
    data[i + 2] = arr[i];
  }
  return new Chunk(data);
}

export function encodeNomsValue(v: any, t: Type, ds: ?DataStore): Chunk {
  if (t.kind === Kind.Blob) {
    invariant(v instanceof NomsBlob || v instanceof Sequence);
    const sequence: BlobLeafSequence = v instanceof NomsBlob ? v.sequence : v;
    if (!sequence.isMeta) {
      return encodeTopLevelBlob(sequence);
    }
  }
  return encodeEmbeddedNomsValue(v, t, ds);
}

setEncodeNomsValue(encodeNomsValue);<|MERGE_RESOLUTION|>--- conflicted
+++ resolved
@@ -308,24 +308,6 @@
   }
 }
 
-<<<<<<< HEAD
-function getTypeOfValue(v: any): Type {
-  switch (typeof v) {
-    case 'object':
-      return v.type;
-    case 'string':
-      return stringType;
-    case 'boolean':
-      return boolType;
-    case 'number':
-      return numberType;
-    default:
-      throw new Error('Unknown type');
-  }
-}
-
-=======
->>>>>>> 3ff6ee6a
 function encodeEmbeddedNomsValue(v: any, t: Type, ds: ?DataStore): Chunk {
   const w = new JsonArrayWriter(ds);
   w.writeTopLevel(t, v);
