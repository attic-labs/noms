--- conflicted
+++ resolved
@@ -46,24 +46,13 @@
     return this._sequence;
   }
 
-<<<<<<< HEAD
-  getSequence(ds: ?DataStore): Promise<Sequence> {
+  getSequence(vr: ?ValueReader): Promise<Sequence> {
     return this._sequence ?
         Promise.resolve(this._sequence) :
-        notNull(ds).readValue(this._ref.targetRef).then((c: Collection) => {
+        notNull(vr).readValue(this._ref.targetRef).then((c: Collection) => {
           invariant(c, () => `Could not read sequence ${this._ref.targetRef}`);
           return c.sequence;
         });
-=======
-  getSequence(vr: ?ValueReader): Promise<Sequence> {
-    if (this._sequenceOrRef instanceof Sequence) {
-      return Promise.resolve(this._sequenceOrRef);
-    } else {
-      const ref = this._sequenceOrRef;
-      invariant(vr && ref instanceof Ref);
-      return vr.readValue(ref).then((c: Collection) => c.sequence);
-    }
->>>>>>> 53fc7cb6
   }
 }
 
@@ -223,12 +212,8 @@
   throw new Error('Not reached');
 }
 
-<<<<<<< HEAD
-export function newOrderedMetaSequenceChunkFn(t: Type, ds: ?DataStore = null): makeChunkFn {
+export function newOrderedMetaSequenceChunkFn(t: Type, vr: ?ValueReader = null): makeChunkFn {
   const tRefType = makeRefType(t);
-=======
-export function newOrderedMetaSequenceChunkFn(t: Type, vr: ?ValueReader = null): makeChunkFn {
->>>>>>> 53fc7cb6
   return (tuples: Array<MetaTuple>) => {
     const numLeaves = tuples.reduce((l, mt) => l + mt.numLeaves, 0);
     const meta = new OrderedMetaSequence(vr, t, tuples);
@@ -247,24 +232,15 @@
   );
 }
 
-<<<<<<< HEAD
-export function newIndexedMetaSequenceChunkFn(t: Type, ds: ?DataStore = null): makeChunkFn {
+export function newIndexedMetaSequenceChunkFn(t: Type, vr: ?ValueReader = null): makeChunkFn {
   const tRefType = makeRefType(t);
-=======
-export function newIndexedMetaSequenceChunkFn(t: Type, vr: ?ValueReader = null): makeChunkFn {
->>>>>>> 53fc7cb6
   return (tuples: Array<MetaTuple>) => {
     const sum = tuples.reduce((l, mt) => {
       invariant(mt.value === mt.numLeaves);
       return l + mt.value;
     }, 0);
-<<<<<<< HEAD
-    const meta = new IndexedMetaSequence(ds, t, tuples);
+    const meta = new IndexedMetaSequence(vr, t, tuples);
     return [new MetaTuple(new RefValue(meta.ref, tRefType), sum, sum, meta), meta];
-=======
-    const meta = new IndexedMetaSequence(vr, t, tuples);
-    return [new MetaTuple(meta, sum, sum), meta];
->>>>>>> 53fc7cb6
   };
 }
 
