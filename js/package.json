--- conflicted
+++ resolved
@@ -1,11 +1,7 @@
 {
   "name": "@attic/noms",
   "license": "Apache-2.0",
-<<<<<<< HEAD
-  "version": "56.0.2",
-=======
-  "version": "56.2.0",
->>>>>>> 31790e8f
+  "version": "56.2.1",
   "description": "Noms JS SDK",
   "repository": "https://github.com/attic-labs/noms",
   "main": "dist/commonjs/noms.js",
